--- conflicted
+++ resolved
@@ -17,13 +17,8 @@
 
 %% deps options
 {deps, [
-<<<<<<< HEAD
     {ctool, "2.0.1", {git, "${ONEDATA_GIT_URL}/ctool.git", {tag, "e2f0c2efc70"}}},
-    {node_package, ".*", {git, "git://github.com/xorver/node_package.git", {branch, "2.0.1"}}}
-=======
-    {ctool, "2.0.1", {git, "${ONEDATA_GIT_URL}/ctool.git", {tag, "d962a9f5ca9"}}},
     {node_package, ".*", {git, "git://github.com/onedata/node_package.git", {branch, "2.0.2"}}}
->>>>>>> 7d3b9ec0
 ]}.
 
 %% generation pre-hooks
