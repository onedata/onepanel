--- conflicted
+++ resolved
@@ -16,11 +16,7 @@
 
 %% deps options
 {deps, [
-<<<<<<< HEAD
-    {ctool, ".*", {git, "ssh://git@git.plgrid.pl:7999/vfs/ctool.git", {tag, "ac132db"}}}
-=======
     {ctool, ".*", {git, "ssh://git@git.plgrid.pl:7999/vfs/ctool.git", {tag, "815ef18"}}}
->>>>>>> 63f9f8cc
 ]}.
 
 %% generation pre-hooks
