#!/usr/bin/env bash

#####################################################################
# @author Lukasz Opiola
# @copyright (C): 2017 ACK CYFRONET AGH
# This software is released under the MIT license
# cited in 'LICENSE.txt'.
#####################################################################
# usage:
#       This script is not used directly - it should be passed to
#       deps/gui/pull-gui.sh.
#
# This script contains configuration that is required to pull GUI to OZ
# worker (by copying static files from a static docker).
#####################################################################

# Configuration
# Directory relative to this script, to which static GUI files will be copied.
# First put them in deps, later after release generation they will be copied
# from there to release (see Makefile).
<<<<<<< HEAD
TARGET_DIR='_build/default/lib/gui_static'

# Image which will be used by default to get the static files. If it cannot
# be resolved, the script will fall back to secondary.

# @FIXME use 18.07 version of storage-options-change
# PRIMARY_IMAGE='docker.onedata.org/onepanel-gui:VFS-3335-storage-options-change-v2'
PRIMARY_IMAGE='docker.onedata.org/onepanel-gui:VFS-5187-spaces-support-fixes-18.07'

# Image which will be used if primary image is not resolved.

# @FIXME use 18.07 version of storage-options-change
# SECONDARY_IMAGE='onedata/onepanel-gui:VFS-3335-storage-options-change-v2'
SECONDARY_IMAGE='onedata/onepanel-gui:VFS-5187-spaces-support-fixes-18.07'
=======
TARGET_DIR='_build/default/lib'
ARCHIVE_NAME='gui_static.tar.gz'
# Image which will be used by default to get the static files. If it cannot
# be resolved, the script will fall back to secondary.
PRIMARY_IMAGE='docker.onedata.org/onepanel-gui:ID-20af39fca8'
# Image which will be used if primary image is not resolved.
SECONDARY_IMAGE='onedata/onepanel-gui:ID-20af39fca8i'
>>>>>>> bbb3ab5d
<|MERGE_RESOLUTION|>--- conflicted
+++ resolved
@@ -18,27 +18,10 @@
 # Directory relative to this script, to which static GUI files will be copied.
 # First put them in deps, later after release generation they will be copied
 # from there to release (see Makefile).
-<<<<<<< HEAD
-TARGET_DIR='_build/default/lib/gui_static'
-
-# Image which will be used by default to get the static files. If it cannot
-# be resolved, the script will fall back to secondary.
-
-# @FIXME use 18.07 version of storage-options-change
-# PRIMARY_IMAGE='docker.onedata.org/onepanel-gui:VFS-3335-storage-options-change-v2'
-PRIMARY_IMAGE='docker.onedata.org/onepanel-gui:VFS-5187-spaces-support-fixes-18.07'
-
-# Image which will be used if primary image is not resolved.
-
-# @FIXME use 18.07 version of storage-options-change
-# SECONDARY_IMAGE='onedata/onepanel-gui:VFS-3335-storage-options-change-v2'
-SECONDARY_IMAGE='onedata/onepanel-gui:VFS-5187-spaces-support-fixes-18.07'
-=======
 TARGET_DIR='_build/default/lib'
 ARCHIVE_NAME='gui_static.tar.gz'
 # Image which will be used by default to get the static files. If it cannot
 # be resolved, the script will fall back to secondary.
-PRIMARY_IMAGE='docker.onedata.org/onepanel-gui:ID-20af39fca8'
+PRIMARY_IMAGE='docker.onedata.org/onepanel-gui:VFS-5402-storage-options-change-v3'
 # Image which will be used if primary image is not resolved.
-SECONDARY_IMAGE='onedata/onepanel-gui:ID-20af39fca8i'
->>>>>>> bbb3ab5d
+SECONDARY_IMAGE='onedata/onepanel-gui:VFS-5402-storage-options-change-v3'