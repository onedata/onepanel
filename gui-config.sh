#!/usr/bin/env bash

#####################################################################
# @author Lukasz Opiola
# @copyright (C) 2017 ACK CYFRONET AGH
# This software is released under the MIT license
# cited in 'LICENSE.txt'.
#####################################################################
# This is a configuration file for the pull-gui.sh script, for more see:
#   _build/default/lib/gui/pull-gui.sh
#
# The pull-gui.sh script is used to inject GUI to the Onepanel release.
# First, the gui package is copied from a docker to the deps directory.
# After release generation, it is copied to the release package (see Makefile).
#####################################################################

<<<<<<< HEAD
# Configuration
# Directory relative to this script, to which static GUI files will be copied.
# First put them in deps, later after release generation they will be copied
# from there to release (see Makefile).
TARGET_DIR='_build/default/lib'
ARCHIVE_NAME='gui_static.tar.gz'
# Image which will be used by default to get the static files. If it cannot
# be resolved, the script will fall back to secondary.
PRIMARY_IMAGE='docker.onedata.org/onepanel-gui:VFS-5402-storage-options-change-v3'
# Image which will be used if primary image is not resolved.
SECONDARY_IMAGE='onedata/onepanel-gui:VFS-5402-storage-options-change-v3'
=======
# Path relative to this script, to which static GUI package will be copied.
TARGET_PATH='_build/default/lib/gui_static.tar.gz'
# Image which will be used by default to get the static files.
PRIMARY_IMAGE='docker.onedata.org/onepanel-gui:ID-5ee0f20193'
# Image which will be used if the primary image cannot be resolved.
SECONDARY_IMAGE='docker.onedata.org/onepanel-gui:ID-5ee0f20193'
>>>>>>> 82e0aa77
<|MERGE_RESOLUTION|>--- conflicted
+++ resolved
@@ -14,23 +14,9 @@
 # After release generation, it is copied to the release package (see Makefile).
 #####################################################################
 
-<<<<<<< HEAD
-# Configuration
-# Directory relative to this script, to which static GUI files will be copied.
-# First put them in deps, later after release generation they will be copied
-# from there to release (see Makefile).
-TARGET_DIR='_build/default/lib'
-ARCHIVE_NAME='gui_static.tar.gz'
-# Image which will be used by default to get the static files. If it cannot
-# be resolved, the script will fall back to secondary.
-PRIMARY_IMAGE='docker.onedata.org/onepanel-gui:VFS-5402-storage-options-change-v3'
-# Image which will be used if primary image is not resolved.
-SECONDARY_IMAGE='onedata/onepanel-gui:VFS-5402-storage-options-change-v3'
-=======
 # Path relative to this script, to which static GUI package will be copied.
 TARGET_PATH='_build/default/lib/gui_static.tar.gz'
 # Image which will be used by default to get the static files.
 PRIMARY_IMAGE='docker.onedata.org/onepanel-gui:ID-5ee0f20193'
 # Image which will be used if the primary image cannot be resolved.
-SECONDARY_IMAGE='docker.onedata.org/onepanel-gui:ID-5ee0f20193'
->>>>>>> 82e0aa77
+SECONDARY_IMAGE='docker.onedata.org/onepanel-gui:ID-5ee0f20193'