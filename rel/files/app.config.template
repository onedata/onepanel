[
    % Range of ports that will be used by erlang nodes to communicate
    {kernel, [
        {inet_dist_listen_min, 9100},
        {inet_dist_listen_max, 9139}
    ]},

    %% lager config
    {lager, [
        {colored, true},
        {handlers, [
            %% show info level or higher level logs at console
            {lager_console_backend, [{level, info}, {formatter, lager_default_formatter},
                {formatter_config, [color, "[", sev, " ", time, " ", pid, "] ", message, "\e[0m\r\n"]}]},
            %% rotate error log when it reaches 50 MB; keep 10 rotated logs
            {lager_file_backend, [
                {file, "{{platform_log_dir}}/error.log"},
                {level, error},
                {size, 52428800},
                {count, 10},
                {formatter, lager_default_formatter},
                {formatter_config, ["[", sev, " ", date, " ", time, " ", pid, "] ", message, "\n"]}
            ]},
            %% rotate info log when it reaches 50 MB; keep 10 rotated logs
            {lager_file_backend, [
                {file, "{{platform_log_dir}}/info.log"},
                {level, info},
                {size, 52428800},
                {count, 10},
                {formatter, lager_default_formatter},
                {formatter_config, ["[", sev, " ", date, " ", time, " ", pid, "] ", message, "\n"]}
            ]},
            %% rotate debug log when it reaches 50 MB; keep 10 rotated logs
            {lager_file_backend, [
                {file, "{{platform_log_dir}}/debug.log"},
                {level, debug},
                {size, 52428800},
                {count, 10},
                {formatter, lager_default_formatter},
                {formatter_config, ["[", sev, " ", date, " ", time, " ", pid, "] ", message, "\n"]}
            ]}
        ]},
        % Limit for the number of messages per second allowed from error_logger
        {error_logger_hwm, 200},
        % When lager should change mode to synchronous (log queue is longer than async_threshold)
        {async_threshold, 500},
        % When lager should return from synchronous mode to asynchronous (log queue is shorter than (async_threshold - async_threshold_window)
        {async_threshold_window, 50}
    ]},

    %% mnesia config
    {mnesia, [
        {dir, "{{platform_data_dir}}/mnesia"}
    ]},

    {ctool, [
        {verify_oz_cert, true}
    ]},

    %% onepanel config
    {onepanel, [
        %% ===================================================================
        %% GENERAL
        %% ===================================================================
        % Build version in form:
        % <number of commits since last tag>-g<last commit hash abbrev>
        % e.g. 19-g0d0fd5b
        {build_version, "{{{build_version}}}"},

        {cluster_type, {{release_type}}},

        %% ===================================================================
        %% PORTS
        %% ===================================================================
        {rest_port, 9443},
        {op_worker_nagios_port, 443},
        {oz_worker_nagios_port, 443},

        %% ===================================================================
        %% Server certificates
        %% ===================================================================

        %% NOTE - below certificates will be reused by underlying
        %% Oneprovider / Onezone.
        %% Path to private key used by web server
        {web_key_file, "{{platform_etc_dir}}/certs/web_key.pem"},
        %% Path to certificate used by web server
        {web_cert_file, "{{platform_etc_dir}}/certs/web_cert.pem"},
        %% Path to certificate chain file used by web server
        {web_cert_chain_file, "{{platform_etc_dir}}/certs/web_chain.pem"},

        %% Path to directory with trusted CA certificates
        {cacerts_dir, "{{platform_etc_dir}}/cacerts"},

        %% ===================================================================
        %% Let's Encrypt configuration
        %% ===================================================================

        %% The directory URL of a Certificate Authority server using the ACME protocol
        %% to be used for automated web certificate issuance
        {letsencrypt_directory_url, "https://acme-v01.api.letsencrypt.org/directory"},
        {letsencrypt_directory_url_staging, "https://acme-staging.api.letsencrypt.org/directory"},

        %% Mode of operation with the Let's Encrypt:
        %% - dry        - run full certification procedure against staging server but do NOT
        %%                save obtained certificate
        %% - staging    - obtain certificate from the staging server
        %% - production - obtain certificate from the main Let's Encrypt server
        %% - full       - check certification success as with dry and then obtain certificate
        %%                from the production server
        {letsencrypt_mode, full},

        %% Directory for saving Let's Encrypt account keys (needed for renewal)
        {letsencrypt_keys_dir, "{{platform_etc_dir}}/certs/letsencrypt/"},

        %% Number of consecutive retries on any Let's Encrypt error
        {letsencrypt_attempts, 1},

        %% IPs of DNS servers used to verify that txt record for Let's Encrypt
        %% authorization was properly set.
        %% Empty list causes use of system defaults.
        {letsencrypt_dns_verification_servers, []},

        %% Regular expression used for checking if existing certificate
        %% was issued by Let's Encrypt.
        %% See https://letsencrypt.org/certificates/ for expected values
        {letsencrypt_issuer_regex, <<"^Let's Encrypt Authority X[34]$">>},

        %% Configures how many days before expiration the certificate should
        %% be scheduled for renewal.
        %% Keep in mind that Let's Encrypt certificates are valid for at most 90 days
        {web_cert_renewal_days, 30},

        %% Seconds between certificate checks
        {web_cert_renewal_check_delay, 3600},

        %% ===================================================================
        %% Test certificates
        %% ===================================================================

        %% If enabled, a new web cert will be generated with CN matching
        %% the test_web_cert_domain and signed by CA cert found under
        %% test_web_cert_ca_path.
        %% NOTE: The generation will be performed upon every startup, any
        %%  existing certs will be backed up and placed in the same directory.
        %% NOTE: This functionality is devised for test purposes and must not
        %%  be used in production.
        {generate_test_web_cert, false},
        %% The domain for which a test cert will be generated
        {test_web_cert_domain, "onedata.org"},
        %% The CA cert to sign auto generated test web certs. The file must
        %% contain both the key and cert.
        {test_web_cert_ca_path, "{{platform_etc_dir}}/OnedataTestWebServerCa.pem"},
        %% If enabled, onepanel will trust any server that has a cert signed by
        %% the OnedataTestWebServerCa.
        %% NOTE: This functionality is devised for test purposes and must not
        %%  be used in production.
        {treat_test_ca_as_trusted, false},

        %% URL of service used for autodetecting external IP
        {ip_check_url, "http://ip4.icanhazip.com"},

        %% IPs of DNS servers used to validate domain configuration.
        %% Empty list causes use of system defaults
        {dns_check_servers, []},

        %% Interval between DNS checks in seconds. Default: 6 hours
        {dns_check_interval, 21600},

        %% Boolean used in oz_panel. Indicates whether to check for
        %% DNS zone delegation.
        {dns_expect_zone_delegation, true},

        {rest_api_prefix_template, "/api/v{version_number}/onepanel"},
        %% Number of accepting processes in HTTPS listeners
        {rest_https_acceptors, 100},
        %% Request timeout in milliseconds, meaning how long the server should
        %% wait for an incoming request since the last activity until it closes
        %% the connection.
        {rest_https_request_timeout, 30000},
        {rest_listener_status_check_attempts, 30},

        %% Path to packaged GUI static files. They will be served
        %% as the emergency GUI and uploaded to Onezone for normal operation.
        {gui_package_path, "{{platform_data_dir}}/gui_static.tar.gz"},

        %% Directory where static files of standalone GUI are served from.
        {gui_static_root, "{{platform_etc_dir}}/gui_static"},

        {rpc_timeout, 1800000},
        {create_tables_timeout, 10000},
        {copy_tables_timeout, 10000},
        {extend_cluster_timeout, 900000},
        {extend_cluster_attempts, 20},
        {task_ttl, 86400000},
        {service_step_retry_delay, 30000},
<<<<<<< HEAD
        {session_ttl, 86400000},
        {wait_for_cluster_attempts, 20},

        % frequency of service healthcheck
        {services_check_period, 60000},

        % time in milliseconds after which cron jobs, such as service healthcheck
        % or certificate renewal, are aborted
        {cron_job_timeout, 3600000}, % 1 hour

        % frequency of the cron ticks
        {cron_period, 1000}, % 1 second
=======
        {services_check_delay, 60000},
        {session_ttl, 86400}, % 24h
        {auth_token_ttl, 86400},
        {wait_for_cluster_attempts, 20},

        {onezone_configuration_urn, "/api/v3/onezone/configuration"},

        %% Time in milliseconds during which user tokens are cached in op_panel
        {onezone_auth_cache_ttl, 60000},
>>>>>>> 0aa51e73

        {onepanel_vm_args_file, "{{platform_etc_dir}}/vm.args"},
        {onepanel_legacy_config_file, "{{platform_etc_dir}}/app.config"},
        {onepanel_app_config_file, "{{platform_data_dir}}/app.config"},
        {onepanel_generated_config_file, "{{platform_etc_dir}}/autogenerated.config"},
        {onepanel_overlay_config_file, "{{platform_etc_dir}}/overlay.config"},

        {couchbase_cmd, "service couchbase-server"},
        {couchbase_init_timeout, 300000},
        {couchbase_wait_for_init_attempts, 60},

        % Couchbase reports healthy status before it's ready to serve requests.
        % This delay provides additional margin of error before starting workers.
        {couchbase_after_init_delay, 4000}, % 4 seconds
        {couchbase_connect_timeout, 1000},
        {couchbase_user, "admin"},
        {couchbase_password, "password"},
        {couchbase_admin_port, 8091},
        {couchbase_port, 11211},
        {couchbase_server_quota, 4096},
        {couchbase_bucket_quota, 4096},
        {couchbase_open_files_limit, 65535},
        {couchbase_buckets, [
            {oneprovider, [{"onedata", 4096}]},
            {onezone, [{"onedata", 4096}]}
        ]},

        {cluster_manager_vm_args_file, "{{platform_etc_dir}}/../cluster_manager/vm.args"},
        {cluster_manager_legacy_config_file, "{{platform_etc_dir}}/../cluster_manager/app.config"},
        {cluster_manager_app_config_file, "{{platform_data_dir}}/../cluster_manager/app.config"},
        {cluster_manager_generated_config_file, "{{platform_etc_dir}}/../cluster_manager/autogenerated.config"},
        {cluster_manager_overlay_config_file, "{{platform_etc_dir}}/../cluster_manager/overlay.config"},
        {cluster_manager_env_file, "{{platform_lib_dir}}/../../cluster_manager/lib/env.sh"},
        {cluster_manager_cmd, "service cluster_manager"},
        {cluster_manager_failover_timeout, 5000},
        {cluster_manager_sync_nodes_timeout, 120000},
        {cluster_manager_open_files_limit, 65535},

        {op_worker_vm_args_file, "{{platform_etc_dir}}/../op_worker/vm.args"},
        {op_worker_legacy_config_file, "{{platform_etc_dir}}/../op_worker/app.config"},
        {op_worker_app_config_file, "{{platform_data_dir}}/../op_worker/app.config"},
        {op_worker_generated_config_file, "{{platform_etc_dir}}/../op_worker/autogenerated.config"},
        {op_worker_overlay_config_file, "{{platform_etc_dir}}/../op_worker/overlay.config"},
        {op_worker_cmd, "service op_worker"},
        {op_worker_open_files_limit, 65535},
        {op_worker_nagios_protocol, "https"},
        {op_worker_wait_for_init_attempts, 60},
        {op_worker_wait_for_init_delay, 5000},
        % should point at the same file as op_worker's env root_macaroon_path
        {op_worker_root_macaroon_path, "{{platform_etc_dir}}/../op_worker/provider_root_macaroon.txt"},


        {oz_worker_vm_args_file, "{{platform_etc_dir}}/../oz_worker/vm.args"},
        {oz_worker_legacy_config_file, "{{platform_etc_dir}}/../oz_worker/app.config"},
        {oz_worker_app_config_file, "{{platform_data_dir}}/../oz_worker/app.config"},
        {oz_worker_cmd, "service oz_worker"},
        {oz_worker_generated_config_file, "{{platform_etc_dir}}/../oz_worker/autogenerated.config"},
        {oz_worker_overlay_config_file, "{{platform_etc_dir}}/../oz_worker/overlay.config"},
        {oz_worker_open_files_limit, 65535},
        {oz_worker_nagios_protocol, "https"},
        {oz_worker_wait_for_init_attempts, 60},
        {oz_worker_wait_for_init_delay, 5000},

        {onezone_name, "example"},
        {onezone_domain, "onedata.org"},

        {oneprovider_name, "example"},
        {oneprovider_geo_latitude, 0.0},
        {oneprovider_geo_longitude, 0.0},
        {connect_to_onezone_attempts, 5},

        {oneprovider_sync_max_depth, 65535},
        {oneprovider_sync_update_scan_interval, 10}, % in seconds
        {oneprovider_sync_update_delete_enable, false},
        {oneprovider_sync_update_write_once, false},
        {oneprovider_sync_acl, false}
    ]}
].
<|MERGE_RESOLUTION|>--- conflicted
+++ resolved
@@ -160,6 +160,8 @@
         %% URL of service used for autodetecting external IP
         {ip_check_url, "http://ip4.icanhazip.com"},
 
+        {onezone_configuration_urn, "/api/v3/onezone/configuration"},
+
         %% IPs of DNS servers used to validate domain configuration.
         %% Empty list causes use of system defaults
         {dns_check_servers, []},
@@ -194,9 +196,13 @@
         {extend_cluster_attempts, 20},
         {task_ttl, 86400000},
         {service_step_retry_delay, 30000},
-<<<<<<< HEAD
-        {session_ttl, 86400000},
+        {session_ttl, 86400}, % 24h
+        {auth_token_ttl, 86400},
         {wait_for_cluster_attempts, 20},
+
+        %% Time in milliseconds during which user tokens are cached in op_panel
+        {onezone_auth_cache_ttl, 60000},
+
 
         % frequency of service healthcheck
         {services_check_period, 60000},
@@ -207,17 +213,6 @@
 
         % frequency of the cron ticks
         {cron_period, 1000}, % 1 second
-=======
-        {services_check_delay, 60000},
-        {session_ttl, 86400}, % 24h
-        {auth_token_ttl, 86400},
-        {wait_for_cluster_attempts, 20},
-
-        {onezone_configuration_urn, "/api/v3/onezone/configuration"},
-
-        %% Time in milliseconds during which user tokens are cached in op_panel
-        {onezone_auth_cache_ttl, 60000},
->>>>>>> 0aa51e73
 
         {onepanel_vm_args_file, "{{platform_etc_dir}}/vm.args"},
         {onepanel_legacy_config_file, "{{platform_etc_dir}}/app.config"},
