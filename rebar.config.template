%% plugins
{plugins, [rebar3_hex, rebar3_elixir]}.

{erl_first_files, [
    "src/modules/models/model_behaviour.erl",
    "src/rest/rest_behaviour.erl",
    "src/services/service_behaviour.erl"
]}.

{erl_opts, [
    fail_on_warning
]}.

{eunit_opts, [
    verbose,
    {report, {eunit_surefire, [{dir, "./test/eunit_results"}]}}
]}.

{cover_enabled, true}.

{dialyzer, [
    {warnings, [error_handling, race_conditions]},
    {plt_extra_apps, [ctool, ranch]}
]}.

{deps, [
<<<<<<< HEAD
    {ctool, {git, "ssh://git@git.plgrid.pl:7999/vfs/ctool.git", {ref, "ac89a150792"}}},
=======
    {ctool, {git, "ssh://git@git.plgrid.pl:7999/vfs/ctool.git", {ref, "bac025510c"}}},
>>>>>>> 66c50c07
    {gui, {git, "ssh://git@git.plgrid.pl:7999/vfs/gui.git", {ref, "449f114e"}}},
    {yamerl, {git, "git://github.com/yakaz/yamerl.git", {ref, "3f46bf06b9"}}},
    {bcrypt, {git, "git://github.com/smarkets/erlang-bcrypt.git", {ref, "a63df34d49"}}}
]}.

{pre_hooks, [
    {eunit, "mkdir -p test/eunit_results"}
]}.

{post_hooks, [
    {release, "rm -f _build/*/rel/*/bin/install_upgrade.escript"},
    {release, "rm -f _build/*/rel/*/bin/nodetool"},
    {release, "rm -f _build/*/rel/*/bin/onepanel-*"},
    {release, "rm -f _build/*/rel/*/bin/start_clean.boot"}
]}.

{clean_files, [
    "./test/eunit_results",
    "./test_distributed/logs/*",
    "./test_distributed/*.beam"
]}.

%% relx configuration
{relx, [
    {release, {"{{release_name}}", "1.0.0"},
        [
            kernel,
            stdlib,
            public_key,
            crypto,
            mnesia,
            ctool,
            gui,
            %% deps included by default by reltool but not included by relx
            {base64url, load},
            {common_test, load},
            {debugger, load},
            {edoc, load},
            {enacl_p, load},
            {erts, load},
            {et, load},
            {eunit, load},
            {jiffy, load},
            {macaroons, load},
            {meck, load},
            {mochiweb, load},
            {observer, load},
            {runtime_tools, load},
            {sasl, load},
            {snmp, load},
            {ssh, load},
            {tools, load},
            {wx, load},
            {xmerl, load},
            {yamerl, load},
            onepanel
        ]},

    {vm_args, "rel/files/vm.args"},
    {sys_config, "rel/files/app.config"},
    {target_dir, "{{release_name}}"},
    {include_src, false},
    {dev_mode, true},

    {overlay, [
        %% Copy base files for starting and interacting with node
        {copy, "node_package/priv/base/erl", "erts-{{erts_vsn}}/bin/erl"},
        {copy, "node_package/priv/base/nodetool", "erts-{{erts_vsn}}/bin/nodetool"},
        {template, "node_package/priv/base/runner", "bin/{{release_name}}"},
        {template, "node_package/priv/base/env.sh", "lib/env.sh"},

        %% Copy config files
        {mkdir, "etc"},
        {template, "rel/files/app.config", "etc/app.config"},
        {template, "rel/files/vm.args", "etc/vm.args"},
        {copy, "certs", "etc/"},
        {copy, "cacerts", "etc/"},

        %% Copy additional data files
        {mkdir, "data"},
        {copy, "LICENSE.txt", "data/"},

        %% Copy GUI static files
        {copy, "_build/default/lib/gui_static", "./data/"}
    ]},

    {extended_start_script, true}
]}.

%% Profiles configuration
{profiles, [
    {package, [
        {relx, [{dev_mode, false}]}
    ]},
    {bamboo, [
        {relx, [{dev_mode, false}]},
        {post_hooks, [
            {release, "rm -rf _build/default/rel"},
            {release, "mv -f _build/bamboo/rel _build/default"},
            {release, "rm -rf _build/default/lib/onepanel"},
            {release, "mv -f _build/bamboo/lib/onepanel _build/default/lib"}
        ]}
    ]}
]}.
<|MERGE_RESOLUTION|>--- conflicted
+++ resolved
@@ -24,11 +24,7 @@
 ]}.
 
 {deps, [
-<<<<<<< HEAD
-    {ctool, {git, "ssh://git@git.plgrid.pl:7999/vfs/ctool.git", {ref, "ac89a150792"}}},
-=======
-    {ctool, {git, "ssh://git@git.plgrid.pl:7999/vfs/ctool.git", {ref, "bac025510c"}}},
->>>>>>> 66c50c07
+    {ctool, {git, "ssh://git@git.plgrid.pl:7999/vfs/ctool.git", {ref, "a936565b001"}}},
     {gui, {git, "ssh://git@git.plgrid.pl:7999/vfs/gui.git", {ref, "449f114e"}}},
     {yamerl, {git, "git://github.com/yakaz/yamerl.git", {ref, "3f46bf06b9"}}},
     {bcrypt, {git, "git://github.com/smarkets/erlang-bcrypt.git", {ref, "a63df34d49"}}}
