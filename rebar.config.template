%% plugins
{plugins, [rebar3_hex, rebar3_elixir]}.

{erl_first_files, [
    "src/modules/models/model_behaviour.erl",
    "src/rest/rest_behaviour.erl",
    "src/services/service_behaviour.erl"
]}.

{erl_opts, [
    fail_on_warning
]}.

{eunit_opts, [
    verbose,
    {report, {eunit_surefire, [{dir, "./test/eunit_results"}]}}
]}.

{cover_enabled, true}.

{dialyzer, [
    {warnings, [error_handling, race_conditions]},
    {plt_extra_apps, [ctool, ranch]}
]}.

{deps, [
<<<<<<< HEAD
    {ctool, {git, "ssh://git@git.plgrid.pl:7999/vfs/ctool.git", {ref, "646527bd83"}}},
    {gui, {git, "ssh://git@git.plgrid.pl:7999/vfs/gui.git", {ref, "8ceb0d56f1"}}},
=======
    {ctool, {git, "ssh://git@git.plgrid.pl:7999/vfs/ctool.git", {ref, "f1647f7a5f"}}},
    {gui, {git, "ssh://git@git.plgrid.pl:7999/vfs/gui.git", {ref, "e9c78cf896"}}},
>>>>>>> 6426ba2c
    {yamerl, {git, "git://github.com/yakaz/yamerl.git", {ref, "3f46bf06b9"}}}
]}.

{pre_hooks, [
    {eunit, "mkdir -p test/eunit_results"}
]}.

{post_hooks, [
    {release, "rm -f _build/*/rel/*/bin/install_upgrade.escript"},
    {release, "rm -f _build/*/rel/*/bin/nodetool"},
    {release, "rm -f _build/*/rel/*/bin/onepanel-*"},
    {release, "rm -f _build/*/rel/*/bin/start_clean.boot"}
]}.

{clean_files, [
    "./test/eunit_results",
    "./test_distributed/logs/*",
    "./test_distributed/*.beam"
]}.

%% relx configuration
{relx, [
    {release, {"{{release_name}}", "1.0.0"},
        [
            kernel,
            stdlib,
            public_key,
            crypto,
            mnesia,
            ctool,
            gui,
            %% deps included by default by reltool but not included by relx
            {base64url, load},
            {common_test, load},
            {debugger, load},
            {edoc, load},
            {enacl_p, load},
            {erts, load},
            {et, load},
            {eunit, load},
            {iso8601, load},
            {jiffy, load},
            {macaroons, load},
            {meck, load},
            {observer, load},
            {runtime_tools, load},
            {sasl, load},
            {snmp, load},
            {ssh, load},
            {tools, load},
            {wx, load},
            {xmerl, load},
            {yamerl, load},
            onepanel
        ]},

    {vm_args, "rel/files/vm.args"},
    {sys_config, "rel/files/app.config"},
    {target_dir, "{{release_name}}"},
    {include_src, false},
    {dev_mode, true},

    {overlay, [
        %% Copy base files for starting and interacting with node
        {copy, "node_package/priv/base/erl", "erts-{{erts_vsn}}/bin/erl"},
        {copy, "node_package/priv/base/nodetool", "erts-{{erts_vsn}}/bin/nodetool"},
        {template, "node_package/priv/base/runner", "bin/{{release_name}}"},
        {template, "node_package/priv/base/env.sh", "lib/env.sh"},

        %% Copy config files
        {mkdir, "etc"},
        {template, "rel/files/vm.args", "etc/vm.args"},
        {template, "rel/files/autogenerated.config", "etc/autogenerated.config"},

        %% Copy cert dirs
        {copy, "rel/files/certs", "etc/"},
        {copy, "rel/files/cacerts", "etc/"},

        %% Copy additional data files
        {mkdir, "data"},
        {copy, "LICENSE.txt", "data/"},
        {copy, "rel/files/OnedataTestWebServerCa.pem", "etc/"},
        {template, "rel/files/app.config", "./data/app.config"},

        %% Copy GUI static files
        {copy, "_build/default/lib/gui_static", "./data/"}
    ]},

    {extended_start_script, true}
]}.

%% Profiles configuration
{profiles, [
    {package, [
        {relx, [{dev_mode, false}]}
    ]},
    {bamboo_default_rel, [
        {relx, [{dev_mode, false}]},
        {post_hooks, [
            {release, "rm -rf _build/default/rel/onepanel"},
            {release, "mkdir -p _build/default/rel"},
            {release, "mv -f _build/bamboo_default_rel/rel/onepanel _build/default/rel/onepanel"},
            {release, "rm -rf _build/default/lib/onepanel"},
            {release, "mv -f _build/bamboo_default_rel/lib/onepanel _build/default/lib"}
        ]}
    ]},
    {bamboo_oz_rel, [
        {relx, [{dev_mode, false}]},
        {post_hooks, [
            {release, "rm -rf _build/default/rel/oz_panel"},
            {release, "mkdir -p _build/default/rel"},
            {release, "mv -f _build/bamboo_oz_rel/rel/oz_panel _build/default/rel/oz_panel"},
            {release, "rm -rf _build/default/lib/onepanel"},
            {release, "mv -f _build/bamboo_oz_rel/lib/onepanel _build/default/lib"}
        ]}
    ]},
    {bamboo_op_rel, [
        {relx, [{dev_mode, false}]},
        {post_hooks, [
            {release, "rm -rf _build/default/rel/op_panel"},
            {release, "mkdir -p _build/default/rel"},
            {release, "mv -f _build/bamboo_op_rel/rel/op_panel _build/default/rel/op_panel"},
            {release, "rm -rf _build/default/lib/onepanel"},
            {release, "mv -f _build/bamboo_op_rel/lib/onepanel _build/default/lib"}
        ]}
    ]}
]}.
<|MERGE_RESOLUTION|>--- conflicted
+++ resolved
@@ -24,13 +24,8 @@
 ]}.
 
 {deps, [
-<<<<<<< HEAD
-    {ctool, {git, "ssh://git@git.plgrid.pl:7999/vfs/ctool.git", {ref, "646527bd83"}}},
+    {ctool, {git, "ssh://git@git.plgrid.pl:7999/vfs/ctool.git", {ref, "704c61987e"}}},
     {gui, {git, "ssh://git@git.plgrid.pl:7999/vfs/gui.git", {ref, "8ceb0d56f1"}}},
-=======
-    {ctool, {git, "ssh://git@git.plgrid.pl:7999/vfs/ctool.git", {ref, "f1647f7a5f"}}},
-    {gui, {git, "ssh://git@git.plgrid.pl:7999/vfs/gui.git", {ref, "e9c78cf896"}}},
->>>>>>> 6426ba2c
     {yamerl, {git, "git://github.com/yakaz/yamerl.git", {ref, "3f46bf06b9"}}}
 ]}.
 
