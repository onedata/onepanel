# ------------------------------------------------------------------------------
# This is a configuration file for the pull-gui.sh script, for more see:
#   _build/default/lib/gui/pull-gui.sh
#
# The pull-gui.sh script fetches a GUI package (static files) and places it in
# deps directory (see pull-gui.sh -> TARGET_PATH). The package must be moved to
# the target location during release generation (usually done in rebar.config).
# The script attempts to download specified docker image from two repositories:
# docker.onedata.org (primary) or dockerhub (fallback).
# ------------------------------------------------------------------------------

# The name of the docker image containing the GUI package.
IMAGE_NAME="onepanel-gui"
# Tag (version) of the above image.
<<<<<<< HEAD
IMAGE_TAG="ID-b4e141a1a3"
# SHA-256 checksum of the GUI package (tar.gz archive) embedded in the docker.
# Used for additional integrity check and to keep track of verified GUI packages.
PACKAGE_CHECKSUM="374993b6165989d0bc83575f99699c5e82e6611ab6f0617a9936b15674b62a3c"
=======
IMAGE_TAG="ID-b0906c162b"
# SHA-256 checksum of the GUI package (tar.gz archive) embedded in the docker.
# Used for additional integrity check and to keep track of verified GUI packages.
PACKAGE_CHECKSUM="2c4bec5dcd19bb900ea5f63fcdd39e359ef6e18cd064b20016d52fcde337cab0"
>>>>>>> 4050ccfc
<|MERGE_RESOLUTION|>--- conflicted
+++ resolved
@@ -12,14 +12,7 @@
 # The name of the docker image containing the GUI package.
 IMAGE_NAME="onepanel-gui"
 # Tag (version) of the above image.
-<<<<<<< HEAD
-IMAGE_TAG="ID-b4e141a1a3"
-# SHA-256 checksum of the GUI package (tar.gz archive) embedded in the docker.
-# Used for additional integrity check and to keep track of verified GUI packages.
-PACKAGE_CHECKSUM="374993b6165989d0bc83575f99699c5e82e6611ab6f0617a9936b15674b62a3c"
-=======
 IMAGE_TAG="ID-b0906c162b"
 # SHA-256 checksum of the GUI package (tar.gz archive) embedded in the docker.
 # Used for additional integrity check and to keep track of verified GUI packages.
-PACKAGE_CHECKSUM="2c4bec5dcd19bb900ea5f63fcdd39e359ef6e18cd064b20016d52fcde337cab0"
->>>>>>> 4050ccfc
+PACKAGE_CHECKSUM="2c4bec5dcd19bb900ea5f63fcdd39e359ef6e18cd064b20016d52fcde337cab0"