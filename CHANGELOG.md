# Release notes for project onepanel


CHANGELOG
---------

<<<<<<< HEAD
### 17.06.0-rc2

* VFS-3506 Fix space support with missing storage ID


### 17.06.0-rc1

* Releasing new version 17.06.0-rc1
* Update vsn in app.src file
* VFS-3448 Use single 'onedata' bucket
* VFS-3384 add translation of luma configuration error
* VFS-3384 - update provider docker image in services_test_SUITE
* VFS-3384 - call import_state function instead of import_in_progress
* VFS-3384 - setup luma when adding storage
* VF-3345 Updating GUI ref to 17.06.0-beta6
* VFS-3417 Increase default RAM quota of couchbase buckets
* release notes update
* Release notes update
=======
### 17.06.0-rc1

* VFS-3448 Use single 'onedata' bucket
* VFS-3384 add translation of luma configuration error
* VFS-3384 setup luma when adding storage
* VFS-3417 Increase default RAM quota of couchbase buckets
>>>>>>> 834fec1f


### 17.06.0-beta6

* VFS-3417 Change listeners restart strategy
* VFS-3356 Extend REST GET space/storage responses
* VFS-3289 - change according to change in op_worker storage_sync_monitoring API
* VFS-3289 - storage_sync metrics API


### 17.06.0-beta4

* VFS-3362 Update web-client


### 17.06.0-beta3

* Releasing new version 17.06.0-beta3


### 17.06.0-beta2

* VFS-3345 Updating GUI ref (development) - added missing data-options in cluster-host-table-row (for testing purposes) - show glusterfs in storage type select dropdown without scroll
* VFS-3280 Remove etls.
* VFS-3250 Added GlusterFS support


### 3.0.0-rc16

* VFS-3216 Update REST API
* VFS-3207 Using new GUI ref
* VFS-3216 Make GET method for onepanel hosts endpoint auth
* VFS-3216 Use only storage ID in space support request
* HOTFIX added gui-static dependency on package target in Makefile
* VFS-3186 Change provider deregistration behaviour
* VFS-3186 Update provider name after modify
* VFS-3186 Return deployment name with cluster configuration
* VFS-3163 Add session REST endpoint
* VFS-3165 Add current password to user modify request
* VFS-3118 Change default env value for custom gui root
* VFS-3118 Add gui override and livereload to panel.up
* VFS-3118 Add gui repo, serve static files using default gui logic, add templates for session and router plugins
* VFS-3118 Serve index.html on root path
* VFS-3118 Remove onepanel_gui and serve static files


### 3.0.0-rc15

* VFS-3233 Add support for sig v2 to AWS S3 helper
* VFS-3213 Rename storage verification error codes
* VFS-3213 Create new test files while verifying storage availability
* VFS-3188 Remove space-storage mapping on space support revoke


### 3.0.0-rc14

* Releasing new version 3.0.0-rc14


### 3.0.0-rc13

* VFS-3117 Allow integer for provider geo long/lat
* VFS-3086 Add cookie authentication


### 3.0.0-rc12

* VFS-2907 Add mount in root and readonly options
* VFS-3073 Set worker_num for deployment
* Add service watcher
* VFS-2931 Reduce number of kept rotated log files
* VFS-2910 Adjust code to LUMA refactoring
* VFS-2620 Enable storage helper args update
* VFS-2802 Add nagios proxy


### 3.0.0-rc11

* VFS-2733 Standarize app listeners


### 3.0.0-rc10

* minor changes and improvements


### 3.0.0-rc9

* VFS-2550 Remove NIF libraries


### 3.0.0-rc8

* VFS-2550 Template runner_wait_process
* VFS-2550 Make add_storages operation idempotent
* VFS-2550 Make register operation idempotent
* VFS-2550 Make add_users operation idempotent


### 3.0.0-rc7

* VFS-2550 Make configure operation idempotent


### 3.0.0-rc6

* VFS-2180 Add 'sync' bucket for oneprovider release
* VFS-2525 Update onepanel_gui ref
* VFS-2525 Fix docs generation
* VFS-2390 Upgrade rebar to version 3


### 3.0.0-rc5

* VFS-2527 Add certs setup step to cluster worker deployment
* VFS-2156 Add repeats to provider registration process
* VFS-2468 Add step attempts in case of failure
* VFS-2468 Make couchbase buckets configurable


### 3.0.0-rc4

* VFS-2156 Add repeats to provider registration process


### 3.0.0-RC3

* VFS-2156 Make '/tasks' endpoint unauthorized
* VFS-2156 Add couchbase server and bucket quota
* VFS-2156 Accept application/x-yaml content type
* VFS-2156 Build package
* VFS-2156 Add onepanel_gui
* Releasing new version 3.0.0-RC2
* VFS-2269 Enable Symmetric Multiprocessing
* VFS-1847 Add documentation
* Releasing new version 3.0.0-RC1
* VFS-1847 Integrate swagger REST API description
* VFS-1847 Add REST requests parser
* VFS-1847 Add NIF libraries
* VFS-1847 Add REST handlers for all services
* VFS-1847 Add onedata_user REST handler
* VFS-1847 Add onezone service
* VFS-1847 Add oneprovider service
* VFS-1847 Add cluster_manager and cluster_worker services
* VFS-1847 Add couchbase service
* VFS-1847 Add onedata_user logic
* VFS-1847 Add db models
* VFS-1847 Add vm config editor.
* VFS-1847 Start onepanel core project.


### 3.0.0-RC2

* VFS-2269 Enable Symmetric Multiprocessing


### 3.0.0-RC1

* minor changes and improvements


### 3.0.0-beta8

* minor changes and improvements


### 3.0.0-beta7

* VFS-2163 Allow user deletion
* Update erlang tls
* VFS-2163 onepanel user REST endpoint
* VFS-2072 Add admin credentials to helpers args
* VFS-2072 Remove user credentials from space support


### 3.0.0-beta4

* VFS-1969 Add border to installation.gif.
* VFS-1969 Update README.


### 3.0.0-beta3

* VFS-1969 Update README.


### 3.0.0-beta2

* VFS-1804 Enable couchbase memory quota configuration.


### 3.0.0-beta1

* VFS-1804 Add success message to batch mode script.
* VFS-1804 Remove logotype footer.
* FS-1804 Add dns config option to batch mode config file.
* VFS-1804 Add redirection point to oneprovider config.
* VFS-1804 Use environmental variables to configure onedata services.
* VFS-1598 Fix provider key/cert names.
* VFS-1598 Fix username change and license display.
* VFS-1598 Fix onepanel admin script.
* VFS-1598 Adjust onepanel to onezone configuration.


### 3.0.1

* VFS-1603 Disable generation of start_clean.boot file in bin directory of a release.
* VFS-1603 Rename gr_panel to oz_panel.
* VFS-1603 Add package_rel_type to pkg.vars.config and use it during package build.
* VFS-1603 Extend package post installation scripts for Global Registry release.
* VFS-1528 Use monotonic time instead of system time
* VFS-1603 Add ONEPANEL_MULTICAST_ADDRESS and ONEPANEL_AUTOSTART environment variables to post package install script.
* VFS-1603 Rename from CCM to CM.
* VFS-1603 Increase RPC call timeout. Add retries to storage configuration process.
* VFS-1603 Update package dependencies.
* VFS-1603 Add distribution check to package rule in Makefile.
* VFS-1528 Remove deprecated use of erlang:now/0


### 3.0.0

* Dependencies management update
* VFS-1472 Adjust storage and spaces management pages to Amazon S3 storage helper.
* VFS-1428 Adjust storage and spaces management pages to multiple storage helpers.
* VFS-1428 Update provider database on space support.
* VFS-1428 Update page storage and space management.
* VFS-1428 Change page storage.
* VFS-1455 Do not sed cookie of installed node, rename oneprovider_node to op_worker.
* VFS-1455 Initialize storage when worker is started.
* VFS-1193 switch to couchbase db
* VFS-1142 Check return code during node startup.
* VFS-1142 Add rpm depends and post install scripts.
* VFS-1134 Rename op-onepanel -> op-panel, gr-onepanel -> gr-panel.
* VFS-1150 Fix installer db multiple installations in row.
* VFS-1150 Add deregistration during deinstallation to onepanel admin script.
* VFS-1150 Templating onepanel admin script.
* VFS-1150 Fix onepanel admin addition to package.
* VFS-1150 Adjust op_onepanel_admin script.
* VFS-1129 Add post install hostname sed and daemon startup.
* VFS-1129 Add build dependency to pkg-config.
* VFS-1129 Add deb build dependencies.
* VFS-1100 Change default riak port
* VFS-1053 add node_package to gr_onepanel
* VFS-937 Showing provider name in GUI
* VFS-937 Push channel management.
* VFS-950 Checking ports during installation.
* VFS-953 Sending space size in create/support requests.
* VFS-937 Saving provider ID in CCM state.
* VFS-937 Connecting/disconnecting to Global Registry during registration/deregistration.
* VFS-915 Add html encoding.
* VFS-915 Add breadcrumbs.
* VFS-915 Add info about NAT/PAT in case of connection error.

### 2.0.0

* Service command may be used after installation
* Registration in globalregistry hidden

### 1.0.0

* provide GUI for oneprovider installation and update.

________

Generated by sr-release. <|MERGE_RESOLUTION|>--- conflicted
+++ resolved
@@ -4,33 +4,17 @@
 CHANGELOG
 ---------
 
-<<<<<<< HEAD
 ### 17.06.0-rc2
 
 * VFS-3506 Fix space support with missing storage ID
 
 
-### 17.06.0-rc1
-
-* Releasing new version 17.06.0-rc1
-* Update vsn in app.src file
-* VFS-3448 Use single 'onedata' bucket
-* VFS-3384 add translation of luma configuration error
-* VFS-3384 - update provider docker image in services_test_SUITE
-* VFS-3384 - call import_state function instead of import_in_progress
-* VFS-3384 - setup luma when adding storage
-* VF-3345 Updating GUI ref to 17.06.0-beta6
-* VFS-3417 Increase default RAM quota of couchbase buckets
-* release notes update
-* Release notes update
-=======
 ### 17.06.0-rc1
 
 * VFS-3448 Use single 'onedata' bucket
 * VFS-3384 add translation of luma configuration error
 * VFS-3384 setup luma when adding storage
 * VFS-3417 Increase default RAM quota of couchbase buckets
->>>>>>> 834fec1f
 
 
 ### 17.06.0-beta6
