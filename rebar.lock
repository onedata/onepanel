{"1.1.0",
[{<<"base64url">>,
  {git,"https://github.com/dvv/base64url.git",
       {ref,"f2c64ed8b9bebc536fad37ad97243452b674b837"}},
  2},
 {<<"certifi">>,{pkg,<<"certifi">>,<<"0.7.0">>},2},
 {<<"compatibility_reference">>,
  {raw,{git,"ssh://git@git.onedata.org:7999/vfs/compatibility-reference.git",
            {ref,"31af49a5d54e8c00c0698e82faaa75dd498ca141"}}},
  0},
 {<<"cowboy">>,
  {git,"git://github.com/ninenines/cowboy.git",
       {ref,"a7b06f2e138c0c03c2511ed9fe6803fc9ebf3401"}},
  1},
 {<<"cowlib">>,
  {git,"https://github.com/ninenines/cowlib",
       {ref,"b6381527831c5ebb74759e119a517b7d22d4b23a"}},
  2},
 {<<"ctool">>,
  {git,"ssh://git@git.onedata.org:7999/vfs/ctool.git",
       {ref,"f141811f6ca14c97cfc81f7027bfffbf9aa65546"}},
  0},
 {<<"enacl_p">>,
  {git,"https://github.com/kzemek/enacl_p.git",
       {ref,"ea22638b684a79eba831d2df54666905bd451b15"}},
  2},
 {<<"gen_smtp">>,
  {git,"git://github.com/Vagabond/gen_smtp.git",
       {ref,"2ea8bb995adf32102f523cef93ae98e287ac77d1"}},
  1},
 {<<"goldrush">>,{pkg,<<"goldrush">>,<<"0.1.9">>},2},
 {<<"gui">>,
  {git,"ssh://git@git.onedata.org:7999/vfs/gui.git",
       {ref,"6102463b4808355213b3b2ba3c94d64ff5db58d5"}},
  0},
 {<<"hackney">>,
  {git,"git://github.com/bwalkowi/hackney.git",
       {ref,"d80d4d919acadbddea171fab31e040773c99ad49"}},
  1},
 {<<"idna">>,{pkg,<<"idna">>,<<"1.2.0">>},2},
 {<<"iso8601">>,
  {git,"https://github.com/xorver/erlang_iso8601.git",
       {ref,"72013b0a8d757ee95bb560541e29bfa4461c5232"}},
  1},
 {<<"jiffy">>,
  {git,"https://github.com/bkryza/jiffy.git",
       {ref,"a449ec1ecd7b5ea95e675b5bafdfa9a2a3fdface"}},
  1},
 {<<"lager">>,{pkg,<<"lager">>,<<"3.6.1">>},1},
 {<<"locus">>,
  {git,"https://github.com/g-andrade/locus.git",
       {ref,"638063fb9b2d81cfd0b219eee76ae43197ab4433"}},
  1},
 {<<"macaroons">>,
  {git,"ssh://git@git.onedata.org:7999/vfs/macaroons.git",
       {ref,"c094f0eab6f4a15be238b5aa0d28fb89d34765b7"}},
  1},
 {<<"meck">>,
  {git,"https://github.com/eproxus/meck.git",
       {ref,"030a2f167c599921e1f1dde82facc33ebd702239"}},
  1},
 {<<"metrics">>,{pkg,<<"metrics">>,<<"1.0.1">>},2},
 {<<"mimerl">>,{pkg,<<"mimerl">>,<<"1.0.2">>},2},
 {<<"onenv_ct">>,
  {git,"ssh://git@git.onedata.org:7999/vfs/onenv-ct.git",
<<<<<<< HEAD
       {ref,"f9ff362c11f963a86f743bf86751b2ea0369ae29"}},
=======
       {ref,"12d36ee0da6e0309a36e9b6d9939e8726590d78f"}},
>>>>>>> 5248a3cb
  0},
 {<<"ranch">>,
  {git,"https://github.com/ninenines/ranch",
       {ref,"55c2a9d623454f372a15e99721a37093d8773b48"}},
  2},
 {<<"ssl_verify_fun">>,{pkg,<<"ssl_verify_fun">>,<<"1.1.1">>},2},
 {<<"stacktrace_compat">>,{pkg,<<"stacktrace_compat">>,<<"1.0.2">>},2},
 {<<"yamerl">>,
  {git,"git://github.com/yakaz/yamerl.git",
       {ref,"3f46bf06b9aa7c17ea6038dc8cf1ae078fc0c497"}},
  0}]}.
[
{pkg_hash,[
 {<<"certifi">>, <<"861A57F3808F7EB0C2D1802AFEAAE0FA5DE813B0DF0979153CBAFCD853ABABAF">>},
 {<<"goldrush">>, <<"F06E5D5F1277DA5C413E84D5A2924174182FB108DABB39D5EC548B27424CD106">>},
 {<<"idna">>, <<"AC62EE99DA068F43C50DC69ACF700E03A62A348360126260E87F2B54ECED86B2">>},
 {<<"lager">>, <<"9D29C5FF7F926D25ECD9899990867C9152DCF34EEE65BAC8EC0DFC0D16A26E0C">>},
 {<<"metrics">>, <<"25F094DEA2CDA98213CECC3AEFF09E940299D950904393B2A29D191C346A8486">>},
 {<<"mimerl">>, <<"993F9B0E084083405ED8252B99460C4F0563E41729AB42D9074FD5E52439BE88">>},
 {<<"ssl_verify_fun">>, <<"28A4D65B7F59893BC2C7DE786DEC1E1555BD742D336043FE644AE956C3497FBE">>},
 {<<"stacktrace_compat">>, <<"8AD31C32C9A0EADB1EB298F04DC8B0C8D79BCC6233A638B02791FFCA4F331275">>}]}
].<|MERGE_RESOLUTION|>--- conflicted
+++ resolved
@@ -63,11 +63,7 @@
  {<<"mimerl">>,{pkg,<<"mimerl">>,<<"1.0.2">>},2},
  {<<"onenv_ct">>,
   {git,"ssh://git@git.onedata.org:7999/vfs/onenv-ct.git",
-<<<<<<< HEAD
-       {ref,"f9ff362c11f963a86f743bf86751b2ea0369ae29"}},
-=======
        {ref,"12d36ee0da6e0309a36e9b6d9939e8726590d78f"}},
->>>>>>> 5248a3cb
   0},
  {<<"ranch">>,
   {git,"https://github.com/ninenines/ranch",
