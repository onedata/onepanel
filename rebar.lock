{"1.1.0",
[{<<"base64url">>,
  {git,"https://github.com/dvv/base64url.git",
       {ref,"f2c64ed8b9bebc536fad37ad97243452b674b837"}},
  2},
 {<<"certifi">>,{pkg,<<"certifi">>,<<"0.7.0">>},2},
 {<<"cowboy">>,
  {git,"git://github.com/ninenines/cowboy.git",
       {ref,"a7b06f2e138c0c03c2511ed9fe6803fc9ebf3401"}},
  1},
 {<<"cowlib">>,
  {git,"https://github.com/ninenines/cowlib",
       {ref,"b6381527831c5ebb74759e119a517b7d22d4b23a"}},
  2},
 {<<"ctool">>,
  {git,"ssh://git@git.onedata.org:7999/vfs/ctool.git",
       {ref,"8b672e3a126397d4da7e5927f2811e50271223ba"}},
  0},
 {<<"enacl_p">>,
  {git,"https://github.com/kzemek/enacl_p.git",
       {ref,"ea22638b684a79eba831d2df54666905bd451b15"}},
  2},
 {<<"gen_smtp">>,
  {git,"git://github.com/Vagabond/gen_smtp.git",
       {ref,"2ea8bb995adf32102f523cef93ae98e287ac77d1"}},
  1},
 {<<"goldrush">>,{pkg,<<"goldrush">>,<<"0.1.9">>},2},
 {<<"gui">>,
  {git,"ssh://git@git.onedata.org:7999/vfs/gui.git",
       {ref,"9738ffecc728019f66f9f566ef8b3d13035ef86e"}},
  0},
 {<<"hackney">>,
  {git,"git://github.com/bwalkowi/hackney.git",
       {ref,"d80d4d919acadbddea171fab31e040773c99ad49"}},
  1},
 {<<"idna">>,{pkg,<<"idna">>,<<"1.2.0">>},2},
 {<<"iso8601">>,
  {git,"https://github.com/xorver/erlang_iso8601.git",
       {ref,"72013b0a8d757ee95bb560541e29bfa4461c5232"}},
  1},
 {<<"jiffy">>,
  {git,"https://github.com/bkryza/jiffy.git",
       {ref,"a449ec1ecd7b5ea95e675b5bafdfa9a2a3fdface"}},
  1},
 {<<"lager">>,{pkg,<<"lager">>,<<"3.6.1">>},1},
 {<<"locus">>,
  {git,"https://github.com/g-andrade/locus.git",
       {ref,"638063fb9b2d81cfd0b219eee76ae43197ab4433"}},
  1},
 {<<"macaroons">>,
  {git,"ssh://git@git.onedata.org:7999/vfs/macaroons.git",
       {ref,"3f0c82f1caea8268ca35d0c9c7b0fb5892dac33f"}},
  1},
 {<<"meck">>,
  {git,"https://github.com/eproxus/meck.git",
       {ref,"030a2f167c599921e1f1dde82facc33ebd702239"}},
  1},
 {<<"metrics">>,{pkg,<<"metrics">>,<<"1.0.1">>},2},
 {<<"mimerl">>,{pkg,<<"mimerl">>,<<"1.0.2">>},2},
 {<<"onedata_documentation">>,
  {raw,{git,"ssh://git@git.onedata.org:7999/vfs/onedata-documentation.git",
<<<<<<< HEAD
            {ref,"f70c057ce1e4b6caffe6ad4909eaeee4289c0926"}}},
=======
            {ref,"a98c581b6eb46230ba7b82b4204d4219092a0644"}}},
>>>>>>> 2a3a5773
  0},
 {<<"ranch">>,
  {git,"https://github.com/ninenines/ranch",
       {ref,"55c2a9d623454f372a15e99721a37093d8773b48"}},
  2},
 {<<"ssl_verify_fun">>,{pkg,<<"ssl_verify_fun">>,<<"1.1.1">>},2},
 {<<"stacktrace_compat">>,{pkg,<<"stacktrace_compat">>,<<"1.0.2">>},2},
 {<<"yamerl">>,
  {git,"git://github.com/yakaz/yamerl.git",
       {ref,"3f46bf06b9aa7c17ea6038dc8cf1ae078fc0c497"}},
  0}]}.
[
{pkg_hash,[
 {<<"certifi">>, <<"861A57F3808F7EB0C2D1802AFEAAE0FA5DE813B0DF0979153CBAFCD853ABABAF">>},
 {<<"goldrush">>, <<"F06E5D5F1277DA5C413E84D5A2924174182FB108DABB39D5EC548B27424CD106">>},
 {<<"idna">>, <<"AC62EE99DA068F43C50DC69ACF700E03A62A348360126260E87F2B54ECED86B2">>},
 {<<"lager">>, <<"9D29C5FF7F926D25ECD9899990867C9152DCF34EEE65BAC8EC0DFC0D16A26E0C">>},
 {<<"metrics">>, <<"25F094DEA2CDA98213CECC3AEFF09E940299D950904393B2A29D191C346A8486">>},
 {<<"mimerl">>, <<"993F9B0E084083405ED8252B99460C4F0563E41729AB42D9074FD5E52439BE88">>},
 {<<"ssl_verify_fun">>, <<"28A4D65B7F59893BC2C7DE786DEC1E1555BD742D336043FE644AE956C3497FBE">>},
 {<<"stacktrace_compat">>, <<"8AD31C32C9A0EADB1EB298F04DC8B0C8D79BCC6233A638B02791FFCA4F331275">>}]}
].<|MERGE_RESOLUTION|>--- conflicted
+++ resolved
@@ -59,11 +59,7 @@
  {<<"mimerl">>,{pkg,<<"mimerl">>,<<"1.0.2">>},2},
  {<<"onedata_documentation">>,
   {raw,{git,"ssh://git@git.onedata.org:7999/vfs/onedata-documentation.git",
-<<<<<<< HEAD
-            {ref,"f70c057ce1e4b6caffe6ad4909eaeee4289c0926"}}},
-=======
             {ref,"a98c581b6eb46230ba7b82b4204d4219092a0644"}}},
->>>>>>> 2a3a5773
   0},
  {<<"ranch">>,
   {git,"https://github.com/ninenines/ranch",
