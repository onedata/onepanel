{"1.1.0",
[{<<"base64url">>,
  {git,"https://github.com/dvv/base64url.git",
       {ref,"f2c64ed8b9bebc536fad37ad97243452b674b837"}},
  2},
 {<<"certifi">>,{pkg,<<"certifi">>,<<"0.7.0">>},2},
 {<<"cowboy">>,
  {git,"git://github.com/ninenines/cowboy.git",
       {ref,"a7b06f2e138c0c03c2511ed9fe6803fc9ebf3401"}},
  1},
 {<<"cowlib">>,
  {git,"https://github.com/ninenines/cowlib",
       {ref,"b6381527831c5ebb74759e119a517b7d22d4b23a"}},
  2},
 {<<"ctool">>,
  {git,"ssh://git@git.onedata.org:7999/vfs/ctool.git",
<<<<<<< HEAD
       {ref,"d49c676e9f1c74757d17e0935a23649f7f71b353"}},
=======
       {ref,"97a53ed5b61c0f155e4c0e36e8ad4f5e84046552"}},
>>>>>>> 15bfd70f
  0},
 {<<"enacl_p">>,
  {git,"https://github.com/kzemek/enacl_p.git",
       {ref,"ea22638b684a79eba831d2df54666905bd451b15"}},
  2},
 {<<"gen_smtp">>,
  {git,"git://github.com/Vagabond/gen_smtp.git",
       {ref,"2ea8bb995adf32102f523cef93ae98e287ac77d1"}},
  1},
 {<<"goldrush">>,{pkg,<<"goldrush">>,<<"0.1.9">>},2},
 {<<"gui">>,
  {git,"ssh://git@git.onedata.org:7999/vfs/gui.git",
       {ref,"c8767846f773e5310436ad70611d3de157fae24e"}},
  0},
 {<<"hackney">>,
  {git,"git://github.com/bwalkowi/hackney.git",
       {ref,"d80d4d919acadbddea171fab31e040773c99ad49"}},
  1},
 {<<"idna">>,{pkg,<<"idna">>,<<"1.2.0">>},2},
 {<<"iso8601">>,
  {git,"https://github.com/xorver/erlang_iso8601.git",
       {ref,"72013b0a8d757ee95bb560541e29bfa4461c5232"}},
  1},
 {<<"jiffy">>,
  {git,"https://github.com/bkryza/jiffy.git",
       {ref,"a449ec1ecd7b5ea95e675b5bafdfa9a2a3fdface"}},
  1},
 {<<"lager">>,{pkg,<<"lager">>,<<"3.6.1">>},1},
 {<<"locus">>,
  {git,"https://github.com/g-andrade/locus.git",
       {ref,"638063fb9b2d81cfd0b219eee76ae43197ab4433"}},
  1},
 {<<"macaroons">>,
  {git,"ssh://git@git.onedata.org:7999/vfs/macaroons.git",
       {ref,"c094f0eab6f4a15be238b5aa0d28fb89d34765b7"}},
  1},
 {<<"meck">>,
  {git,"https://github.com/eproxus/meck.git",
       {ref,"030a2f167c599921e1f1dde82facc33ebd702239"}},
  1},
 {<<"metrics">>,{pkg,<<"metrics">>,<<"1.0.1">>},2},
 {<<"mimerl">>,{pkg,<<"mimerl">>,<<"1.0.2">>},2},
 {<<"onedata_documentation">>,
  {raw,{git,"ssh://git@git.onedata.org:7999/vfs/onedata-documentation.git",
            {ref,"29c18225b1c36b5f7cbc646e13e9e6399e8e0975"}}},
  0},
 {<<"ranch">>,
  {git,"https://github.com/ninenines/ranch",
       {ref,"55c2a9d623454f372a15e99721a37093d8773b48"}},
  2},
 {<<"ssl_verify_fun">>,{pkg,<<"ssl_verify_fun">>,<<"1.1.1">>},2},
 {<<"stacktrace_compat">>,{pkg,<<"stacktrace_compat">>,<<"1.0.2">>},2},
 {<<"yamerl">>,
  {git,"git://github.com/yakaz/yamerl.git",
       {ref,"3f46bf06b9aa7c17ea6038dc8cf1ae078fc0c497"}},
  0}]}.
[
{pkg_hash,[
 {<<"certifi">>, <<"861A57F3808F7EB0C2D1802AFEAAE0FA5DE813B0DF0979153CBAFCD853ABABAF">>},
 {<<"goldrush">>, <<"F06E5D5F1277DA5C413E84D5A2924174182FB108DABB39D5EC548B27424CD106">>},
 {<<"idna">>, <<"AC62EE99DA068F43C50DC69ACF700E03A62A348360126260E87F2B54ECED86B2">>},
 {<<"lager">>, <<"9D29C5FF7F926D25ECD9899990867C9152DCF34EEE65BAC8EC0DFC0D16A26E0C">>},
 {<<"metrics">>, <<"25F094DEA2CDA98213CECC3AEFF09E940299D950904393B2A29D191C346A8486">>},
 {<<"mimerl">>, <<"993F9B0E084083405ED8252B99460C4F0563E41729AB42D9074FD5E52439BE88">>},
 {<<"ssl_verify_fun">>, <<"28A4D65B7F59893BC2C7DE786DEC1E1555BD742D336043FE644AE956C3497FBE">>},
 {<<"stacktrace_compat">>, <<"8AD31C32C9A0EADB1EB298F04DC8B0C8D79BCC6233A638B02791FFCA4F331275">>}]}
].<|MERGE_RESOLUTION|>--- conflicted
+++ resolved
@@ -14,11 +14,7 @@
   2},
  {<<"ctool">>,
   {git,"ssh://git@git.onedata.org:7999/vfs/ctool.git",
-<<<<<<< HEAD
        {ref,"d49c676e9f1c74757d17e0935a23649f7f71b353"}},
-=======
-       {ref,"97a53ed5b61c0f155e4c0e36e8ad4f5e84046552"}},
->>>>>>> 15bfd70f
   0},
  {<<"enacl_p">>,
   {git,"https://github.com/kzemek/enacl_p.git",
