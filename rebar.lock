--- conflicted
+++ resolved
@@ -59,11 +59,7 @@
  {<<"mimerl">>,{pkg,<<"mimerl">>,<<"1.0.2">>},2},
  {<<"onedata_documentation">>,
   {raw,{git,"ssh://git@git.onedata.org:7999/vfs/onedata-documentation.git",
-<<<<<<< HEAD
-            {ref,"5711f0483adbadf2c06bf93d96b128f3c64933ba"}}},
-=======
-            {ref,"fa6b4e7daf89355c9782e965d2eee05fef2cbfaf"}}},
->>>>>>> 5cae1389
+            {ref,"4c4938a0ae725403135c708e74ce8804e5e2bbf9"}}},
   0},
  {<<"ranch">>,
   {git,"https://github.com/ninenines/ranch",
