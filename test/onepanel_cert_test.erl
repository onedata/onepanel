--- conflicted
+++ resolved
@@ -26,13 +26,6 @@
 -define(SINCE, 1518104419). % Feb  8 15:40:19 2018 GMT
 -define(UNTIL, 1833464419). % Feb  6 15:40:19 2028 GMT
 
-<<<<<<< HEAD
--include_lib("eunit/include/eunit.hrl").
--include("modules/errors.hrl").
--include_lib("public_key/include/OTP-PUB-KEY.hrl").
-
-=======
->>>>>>> 557f9521
 %%%===================================================================
 %%% Test functions
 %%%===================================================================
@@ -60,20 +53,16 @@
     ?assertEqual({?SINCE, ?UNTIL}, onepanel_cert:get_times(Cert)).
 
 
-<<<<<<< HEAD
 get_seconds_till_expiration_test_() ->
-    {setup, fun node_cache:init/0, fun(_) -> node_cache:destroy() end, fun() ->
-        {ok, Cert} = onepanel_cert:read(?LOCALHOST_CERT),
-        ?assertEqual(?UNTIL - time_utils:timestamp_seconds(),
-            onepanel_cert:get_seconds_till_expiration(Cert))
+    {setup, 
+        fun node_cache:init/0, 
+        fun(_) -> node_cache:destroy() end, 
+        fun() ->
+            {ok, Cert} = onepanel_cert:read(?LOCALHOST_CERT),
+            ?assertEqual(?UNTIL - clock:timestamp_seconds(),
+                onepanel_cert:get_seconds_till_expiration(Cert))
         end
     }.
-=======
-get_seconds_till_expiration_test() ->
-    {ok, Cert} = onepanel_cert:read(?LOCALHOST_CERT),
-    ?assertEqual(?UNTIL - clock:timestamp_seconds(),
-        onepanel_cert:get_seconds_till_expiration(Cert)).
->>>>>>> 557f9521
 
 
 verify_accepts_domain_test() ->
