--- conflicted
+++ resolved
@@ -11,11 +11,7 @@
 
 {application, onepanel, [
     {description, "Management tool for onedata components."},
-<<<<<<< HEAD
-    {vsn, "20.02.18"},
-=======
     {vsn, "21.02.0-alpha27"},
->>>>>>> f2bc651d
     {registered, [onepanel_sup]},
     {applications, [
         kernel,
