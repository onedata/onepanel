%% ===================================================================
%% @author Krzysztof Trzepla
%% @copyright (C): 2014 ACK CYFRONET AGH
%% This software is released under the MIT license
%% cited in 'LICENSE.txt'.
%% @end
%% ===================================================================
%% @doc This file contains the description of application.
%% @end
%% ===================================================================

{application, onepanel, [
    {description, "Veilcluster management tool."},
    {vsn, "1.0"},
    {registered, [onepanel_sup]},
    {applications, [
        kernel,
        stdlib,
        sasl,
        crypto,
        inets,
        % ctool already requires those apps below, but they are here
        % for awareness of them being used in the project and
        % to make sure they are started before the application.
        gproc,
        lager,
        ibrowse,
        cowboy
    ]},
    {mod, {onepanel_app, []}},
    {env, [
        {onepanel_port, 8888},
        {gui_port, 9443},
        {https_acceptors, 100},
        {socket_timeout, 60000},
        {max_keepalive, 30},
        {connection_ping_delay, 5000},
        {updater_start_delay, 1000},
        {updater_lookup_delay, 60000},
        {summary_chart_update_delay, 60},
        {host_chart_update_delay, 10},
        {bcrypt_work_factor, 12},
        {gui_static_root, "./gui_static"},
        {cert_file, "./certs/server.crt"},
        {key_file, "./certs/server.key"},
        {grpkey_name, "grpkey.pem"},
        {grpkey_path, "./certs/grpkey.pem"},
        {grpcsr_file, "./certs/grpcsr.pem"},
        {grpcert_name, "grpcert.pem"},
        {grpcert_path, "./certs/grpcert.pem"},
        {grpcacert_path, "./certs/grpca.pem"},
<<<<<<< HEAD
        {globalregistry_url, "https://onedata.org:8443"},
        {get_software_versions_url, "http://www.onedata.org/repository/get_versions.php"},
=======
        {global_registry_url, "https://onedata.org:8443"},
        {software_repository_url, "http://packages.onedata.org"},
>>>>>>> 5a077028
        {default_username, <<"admin">>},
        {default_password, <<"password">>},
        {min_user_password_length, 8},
        {onepanel_sessions_cookie_ttl, 2592000} % 30 days
    ]}
]}.<|MERGE_RESOLUTION|>--- conflicted
+++ resolved
@@ -49,13 +49,8 @@
         {grpcert_name, "grpcert.pem"},
         {grpcert_path, "./certs/grpcert.pem"},
         {grpcacert_path, "./certs/grpca.pem"},
-<<<<<<< HEAD
         {globalregistry_url, "https://onedata.org:8443"},
-        {get_software_versions_url, "http://www.onedata.org/repository/get_versions.php"},
-=======
-        {global_registry_url, "https://onedata.org:8443"},
         {software_repository_url, "http://packages.onedata.org"},
->>>>>>> 5a077028
         {default_username, <<"admin">>},
         {default_password, <<"password">>},
         {min_user_password_length, 8},
