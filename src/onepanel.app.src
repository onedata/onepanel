--- conflicted
+++ resolved
@@ -11,11 +11,7 @@
 
 {application, onepanel, [
     {description, "Management tool for onedata components."},
-<<<<<<< HEAD
-    {vsn, "20.02.10"},
-=======
     {vsn, "21.02.0-alpha13"},
->>>>>>> 7ae3f72f
     {registered, [onepanel_sup]},
     {applications, [
         kernel,
