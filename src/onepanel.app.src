%%%--------------------------------------------------------------------
%%% @author Krzysztof Trzepla
%%% @copyright (C) 2016 ACK CYFRONET AGH
%%% This software is released under the MIT license
%%% cited in 'LICENSE.txt'.
%%% @end
%%%--------------------------------------------------------------------
%%% @doc This file contains the description of application.
%%% @end
%%%--------------------------------------------------------------------

{application, onepanel, [
    {description, "Management tool for onedata components."},
<<<<<<< HEAD
    {vsn, "21.02.0-alpha15"},
=======
    {vsn, "21.02.0-alpha16"},
>>>>>>> 3c4865a2
    {registered, [onepanel_sup]},
    {applications, [
        kernel,
        stdlib,
        public_key,
        inets,
        crypto,
        ctool,
        gui
    ]},
    {mod, {onepanel_app, []}},
    {env, []}
]}.<|MERGE_RESOLUTION|>--- conflicted
+++ resolved
@@ -11,11 +11,7 @@
 
 {application, onepanel, [
     {description, "Management tool for onedata components."},
-<<<<<<< HEAD
-    {vsn, "21.02.0-alpha15"},
-=======
     {vsn, "21.02.0-alpha16"},
->>>>>>> 3c4865a2
     {registered, [onepanel_sup]},
     {applications, [
         kernel,
