--- conflicted
+++ resolved
@@ -169,7 +169,9 @@
 %%--------------------------------------------------------------------
 -spec status(Ctx :: service:ctx()) -> service:status().
 status(Ctx) ->
-<<<<<<< HEAD
+    % Since this function is invoked periodically by service_watcher
+    % use it to schedule DNS check refresh on a single node
+    catch maybe_check_dns(),
     service_cluster_worker:status(Ctx#{name => name()}).
 
 
@@ -183,15 +185,6 @@
         ok -> healthy;
         _ -> unhealthy
     end.
-=======
-    % Since this function is invoked periodically by service_watcher
-    % use it to schedule DNS check refresh on a single node
-    catch maybe_check_dns(),
-    service_cluster_worker:status(Ctx#{
-        init_script => ?INIT_SCRIPT,
-        custom_cmd_env => op_worker_status_cmd
-    }).
->>>>>>> 1c5d51bb
 
 
 %%--------------------------------------------------------------------
