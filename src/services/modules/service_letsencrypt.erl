--- conflicted
+++ resolved
@@ -87,7 +87,6 @@
 get_steps(deploy, #{letsencrypt_plugin := _} = _Ctx) ->
     [#step{function = create, selection = first}];
 
-<<<<<<< HEAD
 get_steps(resume, Ctx) ->
     case service:exists(name()) of
         true -> % failsafe against unlikely case of failing to reset the "regenerating" flag
@@ -97,15 +96,8 @@
             % service_letsencrypt, requires key letsencrypt_plugin in the Ctx
             create(Ctx)
     end,
-=======
-get_steps(resume, _Ctx) ->
-    % failsafe against unlikely case of failing to reset the "regenerating" flag
-    update_ctx(#{regenerating => false}),
-
     % ensure service is added to service_watcher if necessary
->>>>>>> b48f1e1c
     [#steps{action = update}];
-
 
 get_steps(update, Ctx) ->
     mark_configured(Ctx),
