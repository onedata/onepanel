%%%--------------------------------------------------------------------
%%% @author Krzysztof Trzepla
%%% @copyright (C) 2016 ACK CYFRONET AGH
%%% This software is released under the MIT license
%%% cited in 'LICENSE.txt'.
%%% @end
%%%--------------------------------------------------------------------
%%% @doc This module contains onepanel service management functions.
%%% @end
%%%--------------------------------------------------------------------
-module(service_onepanel).
-author("Krzysztof Trzepla").
-behaviour(service_behaviour).

-include("modules/errors.hrl").
-include("names.hrl").
-include("service.hrl").
-include("deployment_progress.hrl").
-include_lib("ctool/include/logging.hrl").

%% Service behaviour callbacks
-export([name/0, get_hosts/0, get_nodes/0, get_steps/2]).

%% API
-export([set_cookie/1, check_connection/1, ensure_all_hosts_available/1,
    init_cluster/1, extend_cluster/1, join_cluster/1, reset_node/1,
    ensure_node_ready/1, reload_webcert/1, add_users/1, available_for_clustering/0]).

%%%===================================================================
%%% Service behaviour callbacks
%%%===================================================================

%%--------------------------------------------------------------------
%% @doc {@link service_behaviour:name/0}
%% @end
%%--------------------------------------------------------------------
-spec name() -> Name :: service:name().
name() ->
    ?APP_NAME.


%%--------------------------------------------------------------------
%% @doc {@link service_behaviour:get_hosts/0}
%% @end
%%--------------------------------------------------------------------
-spec get_hosts() -> Hosts :: [service:host()].
get_hosts() ->
    onepanel_cluster:nodes_to_hosts(get_nodes()).


%%--------------------------------------------------------------------
%% @doc {@link service_behaviour:get_nodes/0}
%% @end
%%--------------------------------------------------------------------
-spec get_nodes() -> Nodes :: [node()].
get_nodes() ->
    onepanel_db:get_nodes().


%%--------------------------------------------------------------------
%% @doc {@link service_behaviour:get_steps/2}
%% @end
%%--------------------------------------------------------------------
-spec get_steps(Action :: service:action(), Args :: service:ctx()) ->
    Steps :: [service:step()].
get_steps(deploy, #{hosts := Hosts} = Ctx) ->
    SelfHost = onepanel_cluster:node_to_host(),
    ClusterHosts = get_hosts(),
    NewHosts = onepanel_lists:subtract(Hosts, ClusterHosts),
    Attempts = application:get_env(?APP_NAME, extend_cluster_attempts, 20),
    [#step{
        function = extend_cluster, hosts = [SelfHost],
        ctx = Ctx#{hostname => NewHost, attempts => Attempts}
    } || NewHost <- NewHosts];

get_steps(extend_cluster, Ctx) ->
    [
        #step{function = extend_cluster, hosts = [onepanel_cluster:node_to_host()],
            ctx = Ctx#{attempts => 1}}
    ];

get_steps(init_cluster, _Ctx) ->
    S = #step{hosts = [onepanel_cluster:node_to_host()], verify_hosts = false},
    [
        S#step{function = set_cookie},
        S#step{function = reset_node},
        S#step{function = init_cluster}
    ];

get_steps(join_cluster, #{cluster_host := ClusterHost}) ->
    SelfHost = onepanel_cluster:node_to_host(),
    case {available_for_clustering(), ClusterHost} of
        {_, SelfHost} -> [];
        {false, _} -> ?throw_error(?ERR_NODE_NOT_EMPTY(SelfHost));
        {true, _} ->
            S = #step{hosts = [SelfHost], verify_hosts = false},
            [
                S#step{function = set_cookie},
                S#step{function = check_connection},
                S#step{function = reset_node},
                S#step{function = join_cluster}
            ]
    end;

%% Removes given nodes from the current cluster, clears database on each
%% and initalizes separate one-node clusters.
get_steps(leave_cluster, #{hosts := Hosts}) ->
    lists:foreach(fun(Host) ->
        case is_used(Host) of
            true -> ?throw_error(?ERR_NODE_NOT_EMPTY(Host));
            false -> ok
        end
    end, Hosts),
    [
        #step{function = reset_node, hosts = Hosts},
        #step{function = init_cluster, hosts = Hosts}
    ];
get_steps(leave_cluster, Ctx) ->
    get_steps(leave_cluster, Ctx#{hosts => [onepanel_cluster:node_to_host()]});

%% Utility for managing cluster restart, waiting for all onepanel
%% nodes in the cluster to start.
get_steps(wait_for_cluster, _Ctx) ->
    SelfHost = onepanel_cluster:node_to_host(),
    Attempts = application:get_env(?APP_NAME, wait_for_cluster_attempts, 20),
    [
        #step{service = name(), function = ensure_all_hosts_available,
            attempts = Attempts, hosts = [SelfHost]},
        #step{service = name(), function = ensure_node_ready,
            attempts = Attempts, hosts = get_hosts()}
    ];

get_steps(add_users, #{users := _}) ->
    [#step{function = add_users, selection = any}];

get_steps(add_users, _Ctx) ->
    [];

get_steps(reload_webcert, _Ctx) ->
    [#step{function = reload_webcert}].


%%%===================================================================
%%% API functions
%%%===================================================================

%%--------------------------------------------------------------------
%% @doc Sets the node cookie.
%% @end
%%--------------------------------------------------------------------
-spec set_cookie(Ctx :: service:ctx()) -> ok | no_return().
set_cookie(#{cookie := Cookie} = Ctx) ->
    VmArgsFile = service_ctx:get(onepanel_vm_args_file, Ctx),
    erlang:set_cookie(node(), Cookie),
    onepanel_vm:write("setcookie", Cookie, VmArgsFile);

set_cookie(Ctx) ->
    set_cookie(Ctx#{cookie => erlang:get_cookie()}).


%%--------------------------------------------------------------------
%% @doc Checks whether this erlang node can be connected to the remote cluster
%% node.
%% @end
%%--------------------------------------------------------------------
-spec check_connection(Ctx :: service:ctx()) -> ok.
check_connection(#{cluster_host := ClusterHost}) ->
    ClusterNode = onepanel_cluster:host_to_node(ClusterHost),
    pong = net_adm:ping(ClusterNode),
    ok.


%%--------------------------------------------------------------------
%% @doc Initializes onepanel cluster.
%% @end
%%--------------------------------------------------------------------
-spec init_cluster(Ctx :: service:ctx()) -> ok | no_return().
init_cluster(_Ctx) ->
    onepanel_db:init(),
    onepanel_db:create_tables().


%%--------------------------------------------------------------------
%% @doc Adds given node to the current onepanel cluster.
%% Node can be identified by its exact erlang Hostname or
%% by any other Address. In the second case preliminary request
%% is made to learn proper node hostname and ensure it's built for
%% the same application.
%% Returns a map containing the node's Hostname.
%% Fails if given node is already part of a cluster, including
%% the current one.
%% @end
%%--------------------------------------------------------------------
<<<<<<< HEAD
-spec extend_cluster(service:ctx()) -> #{hostname := binary()} | no_return().
extend_cluster(#{attempts := Attempts}) when Attempts =< 0 ->
    ?throw_error(?ERR_BAD_NODE);

extend_cluster(#{hostname := Hostname, api_version := ApiVersion,
    attempts := Attempts} = Ctx) ->
    SelfHost = onepanel_cluster:node_to_host(),
    Body = json_utils:encode(#{
        cookie => erlang:get_cookie(),
        clusterHost => onepanel_utils:convert(SelfHost, binary)
    }),
    Headers = #{<<"Content-Type">> => <<"application/json">>},
    Suffix = "/join_cluster",
    Timeout = service_ctx:get(extend_cluster_timeout, Ctx, integer),
    Opts = https_opts(Timeout),
    Url = build_url(Hostname, ApiVersion, Suffix),

    case http_client:post(Url, Headers, Body, Opts) of
        {ok, 403, _, _} ->
            ?throw_error(?ERR_NODE_NOT_EMPTY(Hostname));
        {ok, 204, _, _} ->
            ?info("Host '~s' added to the cluster", [Hostname]),
            #{hostname => Hostname};
        {error, _} ->
            ?warning("Failed to connect with '~s' to extend cluster", [Hostname]),
            extend_cluster(Ctx#{attempts => Attempts - 1})
    end;

extend_cluster(#{address := Address, api_version := _ApiVersion,
    attempts := Attempts} = Ctx) ->
    ClusterType = onepanel_env:get(release_type),
    case get_remote_node_info(Ctx) of
        {ok, Hostname, ClusterType} ->
            extend_cluster(Ctx#{hostname => Hostname});
        {ok, Hostname, OtherType} ->
            ?throw_error(?ERR_INCOMPATIBLE_NODE(Address, OtherType));
        #error{reason = ?ERR_BAD_NODE} ->
            ?warning("Failed to connect with '~s' to extend cluster", [Address]),
            extend_cluster(Ctx#{attempts => Attempts - 1})
    end.
=======
-spec extend_cluster(Ctx :: service:ctx()) -> ok.
extend_cluster(#{hosts := Hosts, auth := Auth, api_version := ApiVersion} = Ctx) ->
    ClusterHost = onepanel_cluster:node_to_host(),
    Port = https_listener:port(),
    Prefix = https_listener:get_prefix(ApiVersion),
    Suffix = onepanel_utils:join(["/hosts?clusterHost=", ClusterHost]),
    Body = json_utils:encode(#{cookie => erlang:get_cookie()}),
    Timeout = service_ctx:get(extend_cluster_timeout, Ctx, integer),
    CaCerts = https_listener:get_cert_chain_pems(),
    Opts = [
        {ssl_options, [{secure, only_verify_peercert}, {cacerts, CaCerts}]},
        {connect_timeout, Timeout},
        {recv_timeout, Timeout}
    ],
    lists:foreach(fun(Host) ->
        Url = onepanel_utils:join(["https://", Host, ":", Port, Prefix, Suffix]),
        {ok, 204, _, _} = http_client:post(
            Url, #{
                <<"authorization">> => Auth,
                <<"Content-Type">> => <<"application/json">>
            }, Body,
            Opts
        )
    end, Hosts).
>>>>>>> 15477f53


%%--------------------------------------------------------------------
%% @doc Adds this node to the remote onepanel cluster.
%% @end
%%--------------------------------------------------------------------
-spec join_cluster(Ctx :: service:ctx()) -> ok.
join_cluster(#{cluster_host := ClusterHost}) ->
    Node = node(),
    ClusterNode = onepanel_cluster:host_to_node(ClusterHost),
    ok = rpc:call(ClusterNode, onepanel_db, add_node, [Node]),
    onepanel_db:copy_tables().


%%--------------------------------------------------------------------
%% @doc Removes all the user and configuration data from this host.
%% Removes host from the database cluster.
%% @end
%%--------------------------------------------------------------------
-spec reset_node(Ctx :: service:ctx()) -> ok | no_return().
reset_node(_Ctx) ->
    Node = node(),
    ClusterNodes = lists:delete(node(), get_nodes()),
    onepanel_db:delete_tables(),
    onepanel_db:destroy(),
    onepanel_rpc:call_all(ClusterNodes, onepanel_db, remove_node, [Node]),
    ok = mnesia:start().


%%--------------------------------------------------------------------
%% @doc Adds users.
%% If a user already exists its password and role are updated.
%% @end
%%--------------------------------------------------------------------
-spec add_users(Ctx :: service:ctx()) -> ok.
add_users(#{users := Users}) ->
    maps:fold(fun(Username, #{password := Password, userRole := Role}, _) ->
        case onepanel_user:create_noexcept(Username, Password, Role) of
            {ok, _} -> ok;
            #error{reason = ?ERR_ALREADY_EXISTS} ->
                onepanel_user:change_password(Username, Password),
                onepanel_user:update(Username, #{role => Role})
        end
    end, ok, Users).


%%--------------------------------------------------------------------
%% @doc
%% Ensures all cluster hosts are up.
%% @end
%%--------------------------------------------------------------------
-spec ensure_all_hosts_available(service:ctx()) -> ok | no_return().
ensure_all_hosts_available(_Ctx) ->
    Hosts = get_hosts(),
    lists:foreach(fun(Host) ->
        ok = check_connection(#{cluster_host => Host})
    end, Hosts).


%%--------------------------------------------------------------------
%% @doc
%% Fails if some children of the main supervisor are not running.
%% @end
%%--------------------------------------------------------------------
ensure_node_ready(_Ctx) ->
    Counts = supervisor:count_children(onepanel_sup),
    true = (proplists:get_value(specs, Counts) == proplists:get_value(active, Counts)).


%%--------------------------------------------------------------------
%% @doc
%% Ensures certificates changed on disk are updated in listeners.
%% @end
%%--------------------------------------------------------------------
-spec reload_webcert(service:ctx()) -> ok.
reload_webcert(_Ctx) ->
    ssl:clear_pem_cache().


%%--------------------------------------------------------------------
%% @doc
%% Checks if current node is in a fresh state which allows it to join
%% other cluster.
%% @end
%%--------------------------------------------------------------------
available_for_clustering() ->
    onepanel_user:get_by_role(admin) == [] andalso length(get_hosts()) =< 1
    andalso not onepanel_deployment:is_completed(?PROGRESS_CLUSTER).


%%%===================================================================
%%% Internal functions
%%%===================================================================

%%--------------------------------------------------------------------
%% @private
%% @doc
%% Returns information about remote node. The node must be ready to join
%% a cluster, ie. contain no configured users.
%% @end
%%--------------------------------------------------------------------
-spec get_remote_node_info(service:ctx()) ->
    {ok, Hostname :: binary(), Application :: atom()} | #error{} | no_return().
get_remote_node_info(#{address := Address, api_version := ApiVersion} = Ctx) ->
    Timeout = service_ctx:get(extend_cluster_timeout, Ctx, integer),
    Opts = https_opts(Timeout),
    Suffix = <<"/node">>,
    Url = build_url(Address, ApiVersion, Suffix),

    Headers = #{<<"Content-Type">> => <<"application/json">>},

    case http_client:get(Url, Headers, <<>>, Opts) of
        {ok, 200, _, Body} ->
            #{<<"hostname">> := Hostname,
                <<"componentType">> := ReleaseType} = json_utils:decode(Body),
            {ok, Hostname, onepanel_utils:convert(ReleaseType, atom)};
        {error, _} -> ?make_error(?ERR_BAD_NODE)
    end.


%%--------------------------------------------------------------------
%% @private
%% @doc
%% Builds url for given onepanel REST endpoint
%% @end
%%--------------------------------------------------------------------
-spec build_url(Host :: binary() | string(), ApiVersion :: rest_handler:version(),
    Suffix :: binary() | string()) -> binary().
build_url(Host, ApiVersion, Suffix) ->
    Port = rest_listener:port(),
    Prefix = rest_listener:get_prefix(ApiVersion),
    onepanel_utils:join(["https://", Host, ":", Port, Prefix, Suffix]).


%%--------------------------------------------------------------------
%% @private
%% @doc
%% Returns connection opts for clustering requests.
%% @end
%%--------------------------------------------------------------------
-spec https_opts(Timeout :: non_neg_integer()) -> http_client:opts().
https_opts(Timeout) ->
    CaCerts = rest_listener:get_cert_chain_pems(),
    [
        {ssl_options, [{secure, only_verify_peercert}, {cacerts, CaCerts}]},
        {connect_timeout, Timeout},
        {recv_timeout, Timeout}
    ].


%%--------------------------------------------------------------------
%% @private
%% @doc
%% Checks if given host is used to run oneprovider or onezone.
%% @end
%%--------------------------------------------------------------------
-spec is_used(service:host()) -> boolean().
is_used(Host) ->
    ClusterType = onepanel_env:get(release_type),
    SModule = service:get_module(ClusterType),
    try
        lists:member(Host, SModule:get_hosts())
    catch
        _:_ ->
            % incorrect during deployment when some services are
            % already deployed but other are not
            false
    end.<|MERGE_RESOLUTION|>--- conflicted
+++ resolved
@@ -191,7 +191,6 @@
 %% the current one.
 %% @end
 %%--------------------------------------------------------------------
-<<<<<<< HEAD
 -spec extend_cluster(service:ctx()) -> #{hostname := binary()} | no_return().
 extend_cluster(#{attempts := Attempts}) when Attempts =< 0 ->
     ?throw_error(?ERR_BAD_NODE);
@@ -232,32 +231,6 @@
             ?warning("Failed to connect with '~s' to extend cluster", [Address]),
             extend_cluster(Ctx#{attempts => Attempts - 1})
     end.
-=======
--spec extend_cluster(Ctx :: service:ctx()) -> ok.
-extend_cluster(#{hosts := Hosts, auth := Auth, api_version := ApiVersion} = Ctx) ->
-    ClusterHost = onepanel_cluster:node_to_host(),
-    Port = https_listener:port(),
-    Prefix = https_listener:get_prefix(ApiVersion),
-    Suffix = onepanel_utils:join(["/hosts?clusterHost=", ClusterHost]),
-    Body = json_utils:encode(#{cookie => erlang:get_cookie()}),
-    Timeout = service_ctx:get(extend_cluster_timeout, Ctx, integer),
-    CaCerts = https_listener:get_cert_chain_pems(),
-    Opts = [
-        {ssl_options, [{secure, only_verify_peercert}, {cacerts, CaCerts}]},
-        {connect_timeout, Timeout},
-        {recv_timeout, Timeout}
-    ],
-    lists:foreach(fun(Host) ->
-        Url = onepanel_utils:join(["https://", Host, ":", Port, Prefix, Suffix]),
-        {ok, 204, _, _} = http_client:post(
-            Url, #{
-                <<"authorization">> => Auth,
-                <<"Content-Type">> => <<"application/json">>
-            }, Body,
-            Opts
-        )
-    end, Hosts).
->>>>>>> 15477f53
 
 
 %%--------------------------------------------------------------------
@@ -387,8 +360,8 @@
 -spec build_url(Host :: binary() | string(), ApiVersion :: rest_handler:version(),
     Suffix :: binary() | string()) -> binary().
 build_url(Host, ApiVersion, Suffix) ->
-    Port = rest_listener:port(),
-    Prefix = rest_listener:get_prefix(ApiVersion),
+    Port = https_listener:port(),
+    Prefix = https_listener:get_prefix(ApiVersion),
     onepanel_utils:join(["https://", Host, ":", Port, Prefix, Suffix]).
 
 
@@ -400,7 +373,7 @@
 %%--------------------------------------------------------------------
 -spec https_opts(Timeout :: non_neg_integer()) -> http_client:opts().
 https_opts(Timeout) ->
-    CaCerts = rest_listener:get_cert_chain_pems(),
+    CaCerts = https_listener:get_cert_chain_pems(),
     [
         {ssl_options, [{secure, only_verify_peercert}, {cacerts, CaCerts}]},
         {connect_timeout, Timeout},
