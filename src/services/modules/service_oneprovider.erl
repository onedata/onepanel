%%%--------------------------------------------------------------------
%%% @author Krzysztof Trzepla
%%% @copyright (C) 2016 ACK CYFRONET AGH
%%% This software is released under the MIT license
%%% cited in 'LICENSE.txt'.
%%% @end
%%%--------------------------------------------------------------------
%%% @doc This module contains oneprovider services management functions.
%%% @end
%%%--------------------------------------------------------------------
-module(service_oneprovider).
-author("Krzysztof Trzepla").
-behaviour(service_behaviour).

-include("modules/errors.hrl").
-include("modules/models.hrl").
-include("modules/onepanel_dns.hrl").
-include("names.hrl").
-include("service.hrl").
-include("modules/models.hrl").
-include("deployment_progress.hrl").
-include_lib("ctool/include/oz/oz_spaces.hrl").
-include_lib("ctool/include/logging.hrl").
-include_lib("ctool/include/api_errors.hrl").
-include_lib("xmerl/include/xmerl.hrl").

%% Service behaviour callbacks
-export([name/0, get_hosts/0, get_nodes/0, get_steps/2]).

%% API
-export([configure/1, check_oz_availability/1, mark_configured/1,
    register/1, unregister/1, is_registered/1, is_registered/0,
    modify_details/1, get_details/1, get_oz_domain/0,
    support_space/1, revoke_space_support/1, get_spaces/1, is_space_supported/1,
    get_space_details/1, modify_space/1, format_cluster_ips/1,
    get_sync_stats/1, get_autocleaning_reports/1, get_autocleaning_status/1,
    start_cleaning/1, check_oz_connection/1, update_provider_ips/1]).
-export([pop_legacy_letsencrypt_config/0]).

-define(SERVICE_OPA, service_onepanel:name()).
-define(SERVICE_LE, service_letsencrypt:name()).
-define(SERVICE_CB, service_couchbase:name()).
-define(SERVICE_CM, service_cluster_manager:name()).
-define(SERVICE_CW, service_cluster_worker:name()).
-define(SERVICE_OPW, service_op_worker:name()).

%%%===================================================================
%%% Service behaviour callbacks
%%%===================================================================

%%--------------------------------------------------------------------
%% @doc {@link service_behaviour:name/0}
%% @end
%%--------------------------------------------------------------------
-spec name() -> Name :: service:name().
name() ->
    oneprovider.


%%--------------------------------------------------------------------
%% @doc {@link service_behaviour:get_hosts/0}
%% @end
%%--------------------------------------------------------------------
-spec get_hosts() -> Hosts :: [service:host()].
get_hosts() ->
    lists:usort(lists:append([
        service:get_hosts(?SERVICE_CB),
        service:get_hosts(?SERVICE_CM),
        service:get_hosts(?SERVICE_OPW)
    ])).


%%--------------------------------------------------------------------
%% @doc {@link service_behaviour:get_nodes/0}
%% @end
%%--------------------------------------------------------------------
-spec get_nodes() -> Nodes :: [node()].
get_nodes() ->
    lists:usort(lists:append([
        service:get_nodes(?SERVICE_CB),
        service:get_nodes(?SERVICE_CM),
        service:get_nodes(?SERVICE_OPW)
    ])).


%%--------------------------------------------------------------------
%% @doc {@link service_behaviour:get_steps/2}
%% @end
%%--------------------------------------------------------------------
-spec get_steps(Action :: service:action(), Args :: service:ctx()) ->
    Steps :: [service:step()].
get_steps(deploy, Ctx) ->
    {ok, OpaCtx} = onepanel_maps:get([cluster, ?SERVICE_OPA], Ctx),
    {ok, CbCtx} = onepanel_maps:get([cluster, ?SERVICE_CB], Ctx),
    {ok, CmCtx} = onepanel_maps:get([cluster, ?SERVICE_CM], Ctx),
    {ok, OpwCtx} = onepanel_maps:get([cluster, ?SERVICE_OPW], Ctx),
    {ok, LeCtx} = onepanel_maps:get([cluster, ?SERVICE_LE], Ctx),
    StorageCtx = onepanel_maps:get([cluster, storages], Ctx, #{}),
    OpCtx = onepanel_maps:get(name(), Ctx, #{}),

    service:create(#service{name = name()}),
    % separate update to handle upgrade from older version
    service:update(name(), fun(#service{ctx = C} = S) ->
        S#service{ctx = C#{master_host => onepanel_cluster:node_to_host()}}
    end),

    AlreadyRegistered =
        case service:get(name()) of
            {ok, #service{ctx = #{registered := true}}} -> true;
            _ -> false
        end,

    Register = fun
        (#{oneprovider_register := true}) -> not(AlreadyRegistered);
        (_) -> false
    end,

    LeCtx2 =
        case AlreadyRegistered of
            % If provider is already registered the deployment request
            % should not override Let's Encrypt config

            % TODO remove this check when some time passes since introducing manage_restart
            true -> maps:remove(letsencrypt_enabled, LeCtx);
            _ -> LeCtx
        end,
    LeCtx3 = LeCtx2#{letsencrypt_plugin => ?SERVICE_OPW},

    SelfHost = onepanel_cluster:node_to_host(),

    S = #step{verify_hosts = false},
    Ss = #steps{verify_hosts = false},
    [
        Ss#steps{service = ?SERVICE_OPA, action = deploy, ctx = OpaCtx},
        Ss#steps{service = ?SERVICE_CB, action = deploy, ctx = CbCtx},
        S#step{service = ?SERVICE_CB, function = status, ctx = CbCtx},
        Ss#steps{service = ?SERVICE_CM, action = deploy, ctx = CmCtx},
        S#step{service = ?SERVICE_CM, function = status, ctx = CmCtx},
        Ss#steps{service = ?SERVICE_OPW, action = deploy, ctx = OpwCtx},
        S#step{service = ?SERVICE_OPW, function = status, ctx = OpwCtx},
        Ss#steps{service = ?SERVICE_LE, action = deploy, ctx = LeCtx3},
        S#step{module = onepanel_deployment, function = mark_completed,
            args = [?PROGRESS_CLUSTER], hosts = [SelfHost]},
        Ss#steps{service = ?SERVICE_OPW, action = add_storages, ctx = StorageCtx},
        Ss#steps{action = register, ctx = OpCtx, condition = Register},
        Ss#steps{service = ?SERVICE_LE, action = update, ctx = LeCtx3},
        Ss#steps{service = ?SERVICE_OPA, action = add_users, ctx = OpaCtx},
        S#step{module = onepanel_deployment, function = mark_completed,
            args = [?PROGRESS_READY], hosts = [SelfHost]},
        S#step{function = mark_configured, ctx = OpaCtx, selection = any,
            condition = fun(Ctx) -> not maps:get(interactive_deployment, Ctx, true) end}
    ];

get_steps(start, _Ctx) ->
    [
        #steps{service = ?SERVICE_CB, action = start},
        #steps{service = ?SERVICE_CM, action = start},
        #steps{service = ?SERVICE_OPW, action = start}
    ];

get_steps(stop, _Ctx) ->
    [
        #steps{service = ?SERVICE_OPW, action = stop},
        #steps{service = ?SERVICE_CM, action = stop},
        #steps{service = ?SERVICE_CB, action = stop}
    ];

get_steps(restart, _Ctx) ->
    [
        #steps{action = stop},
        #steps{action = start}
    ];

% returns any steps only on the master node
get_steps(manage_restart, Ctx) ->
    MasterHost = case service:get(name()) of
        {ok, #service{ctx = #{master_host := Master}}} -> Master;
        _ ->
            [FirstHost | _] = get_hosts(),
            ?info("No master host configured, defaulting to ~p", [FirstHost]),
            service:update(name(), fun(#service{ctx = C} = S) ->
                S#service{ctx = C#{master_host => FirstHost}}
            end),
            FirstHost
    end,

    case onepanel_cluster:node_to_host() == MasterHost of
        true -> [
            #steps{service = ?SERVICE_OPA, action = wait_for_cluster},
            #steps{action = stop},
            #steps{service = ?SERVICE_CB, action = resume},
            #steps{service = ?SERVICE_CM, action = resume},
            #steps{service = ?SERVICE_OPW, action = resume},
            #steps{service = ?SERVICE_LE, action = resume,
                ctx = Ctx#{letsencrypt_plugin => ?SERVICE_OPW}}
        ];
        false ->
            ?info("Waiting for master node \"~s\" to start", [MasterHost]),
            []
    end;

get_steps(status, _Ctx) ->
    [
        #steps{service = ?SERVICE_CB, action = status},
        #steps{service = ?SERVICE_CM, action = status},
        #steps{service = ?SERVICE_OPW, action = status}
    ];

get_steps(register, #{hosts := Hosts} = Ctx) ->
    [
        #step{hosts = Hosts, function = configure, ctx = Ctx#{application => name()}},
        #step{hosts = Hosts, function = configure,
            ctx = Ctx#{application => ?APP_NAME}},
        #step{hosts = Hosts, function = check_oz_availability,
            attempts = onepanel_env:get(connect_to_onezone_attempts)},
        #step{hosts = Hosts, function = register, selection = any},
        % explicitely fail on connection problems before executing further steps
        #step{hosts = Hosts, function = check_oz_connection,
            attempts = onepanel_env:get(connect_to_onezone_attempts)},
        #steps{action = set_cluster_ips}
    ];
get_steps(register, Ctx) ->
    get_steps(register, Ctx#{hosts => service_op_worker:get_hosts()});

get_steps(unregister, #{hosts := Hosts} = Ctx) ->
    [
        #step{hosts = Hosts, function = unregister, selection = any, ctx = Ctx}
    ];

get_steps(unregister, Ctx) ->
    get_steps(unregister, Ctx#{hosts => service_op_worker:get_hosts()});

get_steps(modify_details, #{hosts := Hosts}) ->
    [
        #step{hosts = Hosts, function = modify_details, selection = any}
    ];
get_steps(modify_details, Ctx) ->
    get_steps(modify_details, Ctx#{hosts => service_op_worker:get_hosts()});


get_steps(set_cluster_ips, #{hosts := Hosts} = Ctx) ->
    GeneratedConfigFile = service_ctx:get(op_worker_generated_config_file, Ctx),
    Ctx2 = Ctx#{
        generated_config_file => GeneratedConfigFile,
        name => ?SERVICE_OPW
    },
    [
        #steps{action = set_cluster_ips, ctx = Ctx2, service = ?SERVICE_CW},
        #step{function = update_provider_ips, selection = any,
            hosts = Hosts}
    ];
get_steps(set_cluster_ips, Ctx) ->
    get_steps(set_cluster_ips, Ctx#{hosts => service_op_worker:get_hosts()});

get_steps(Action, Ctx) when
    Action =:= get_details;
    Action =:= support_space;
    Action =:= revoke_space_support;
    Action =:= get_spaces;
    Action =:= get_space_details;
    Action =:= modify_space;
    Action =:= get_autocleaning_reports;
    Action =:= get_autocleaning_status;
    Action =:= format_cluster_ips;
    Action =:= start_cleaning;
    Action =:= get_sync_stats ->
    case Ctx of
        #{hosts := Hosts} ->
            [#step{hosts = Hosts, function = Action, selection = any}];
        _ ->
            [#step{function = Action, selection = any,
                ctx = Ctx#{hosts => service_op_worker:get_hosts()}}]
    end.

%%%===================================================================
%%% API functions
%%%===================================================================

%%--------------------------------------------------------------------
%% @doc Configures the service.
%% @end
%%--------------------------------------------------------------------
-spec configure(Ctx :: service:ctx()) -> ok | no_return().
configure(#{application := ?APP_NAME} = Ctx) ->
    OzDomain = service_ctx:get(onezone_domain, Ctx),
    application:set_env(?APP_NAME, onezone_domain, OzDomain),
    onepanel_env:write([?APP_NAME, onezone_domain], OzDomain);

configure(Ctx) ->
    OzDomain = service_ctx:get(onezone_domain, Ctx),
    Name = service_op_worker:name(),
    Node = onepanel_cluster:service_to_node(Name),
    GeneratedConfigFile = service_ctx:get(op_worker_generated_config_file, Ctx),
    rpc:call(Node, application, set_env, [Name, oz_domain, OzDomain]),
    onepanel_env:write([Name, oz_domain], OzDomain, GeneratedConfigFile).


%%--------------------------------------------------------------------
%% @doc Checks if onezone is available at given address
%% @end
%%--------------------------------------------------------------------
-spec check_oz_availability(Ctx :: service:ctx()) -> ok | no_return().
check_oz_availability(Ctx) ->
    Protocol = service_ctx:get(oz_worker_nagios_protocol, Ctx),
    Port = service_ctx:get(oz_worker_nagios_port, Ctx, integer),
    OzDomain = service_ctx:get(onezone_domain, Ctx),
    Url = onepanel_utils:join([Protocol, "://", OzDomain, ":", Port, "/nagios"]),
    Opts = case Protocol of
        "https" ->
            CaCerts = cert_utils:load_ders_in_dir(oz_plugin:get_cacerts_dir()),
            [{ssl_options, [{secure, only_verify_peercert}, {cacerts, CaCerts}]}];
        _ ->
            []
    end,

    case http_client:get(Url, #{}, <<>>, Opts) of
        {ok, 200, _Headers, Body} ->
            {Xml, _} = xmerl_scan:string(onepanel_utils:convert(Body, list)),
            [Status] = [X#xmlAttribute.value || X <- Xml#xmlElement.attributes,
                X#xmlAttribute.name == status],
            case Status of
                "ok" -> ok;
                _ -> ?throw_error(?ERR_ONEZONE_NOT_AVAILABLE)
            end;
        _ ->
            ?throw_error(?ERR_ONEZONE_NOT_AVAILABLE)
    end.


%%--------------------------------------------------------------------
%% @doc Checks if oneprovider is registered and connected to onezone
%% @end
%%--------------------------------------------------------------------
-spec check_oz_connection(Ctx :: service:ctx()) -> ok | no_return().
check_oz_connection(#{node := Node}) ->
    case rpc:call(Node, oneprovider, is_connected_to_oz, []) of
        true -> ok;
        false -> ?throw_error(?ERR_ONEZONE_NOT_AVAILABLE)
    end;
check_oz_connection(Ctx) ->
    [Node | _] = service_op_worker:get_nodes(),
    check_oz_connection(Ctx#{node => Node}).


%%--------------------------------------------------------------------
%% @doc Registers provider in the zone.
%% @end
%%--------------------------------------------------------------------
-spec register(Ctx :: service:ctx()) ->
    {ok, ProviderId :: binary()} | no_return().
register(Ctx) ->
    [OpwNode|_] = service_op_worker:get_nodes(),

    DomainParams = case service_ctx:get(oneprovider_subdomain_delegation, Ctx, boolean, false) of
        true ->
            [{<<"subdomainDelegation">>, true},
                {<<"subdomain">>,
                    service_ctx:get(oneprovider_subdomain, Ctx, binary)},
                {<<"ipList">>, []}]; % IPs will be updated in the step set_cluster_ips
        false ->
            % without subdomain delegtion, Let's Encrypt does not have to be configured
            onepanel_deployment:mark_completed(?PROGRESS_LETSENCRYPT_CONFIG),
            [{<<"subdomainDelegation">>, false},
                {<<"domain">>, service_ctx:get(oneprovider_domain, Ctx, binary)}]
    end,

    Params = [
        {<<"name">>,
            service_ctx:get(oneprovider_name, Ctx, binary)},
        {<<"adminEmail">>,
            service_ctx:get(oneprovider_admin_email, Ctx, binary)},
        {<<"latitude">>,
            service_ctx:get(oneprovider_geo_latitude, Ctx, float, 0.0)},
        {<<"longitude">>,
            service_ctx:get(oneprovider_geo_longitude, Ctx, float, 0.0)}
        | DomainParams
    ],

    Validator = fun
        ({ok, ProviderId, Macaroon}) -> {ProviderId, Macaroon};

        % Return the subdomain_reserved error instead of throwing as it would cause
        % wait_until to repeat attempts. As the error condition will not change
        % it's not necessary
        ({error, subdomain_reserved}) -> {error, subdomain_reserved};

        ({error, Reason}) -> ?throw_error(Reason)
    end,

    case onepanel_utils:wait_until(oz_providers, register, [none, Params],
        {validator, Validator}, 10, timer:seconds(30)) of
        {error, subdomain_reserved} ->
            ?throw_error(?ERR_SUBDOMAIN_NOT_AVAILABLE);
        {ProviderId, Macaroon} ->
            rpc:call(OpwNode, provider_auth, save, [ProviderId, Macaroon]),
            % Force connection healthcheck
            % (reconnect attempt is performed automatically if there is no connection)
            rpc:call(OpwNode, oneprovider, force_oz_connection_start, []),

            service:update(name(), fun(#service{ctx = C} = S) ->
                S#service{ctx = C#{registered => true}}
            end),

            {ok, ProviderId}
    end.

%%--------------------------------------------------------------------
%% @doc Unregisters provider in the zone.
%% @end
%%--------------------------------------------------------------------
-spec unregister(Ctx :: service:ctx()) -> ok | no_return().
unregister(#{node := Node}) ->
    ok = oz_providers:unregister(provider),
    rpc:call(Node, provider_auth, delete, []),

    onepanel_deployment:mark_not_completed(?PROGRESS_LETSENCRYPT_CONFIG),
    service:update(name(), fun(#service{ctx = C} = S) ->
        S#service{ctx = C#{registered => false}}
    end);
unregister(Ctx) ->
    [Node | _] = service_op_worker:get_nodes(),
    ?MODULE:unregister(Ctx#{node => Node}).


%%--------------------------------------------------------------------
%% @doc Returns if this provider is registered in OneZone.
%% @end
%%--------------------------------------------------------------------
-spec is_registered(Ctx :: service:ctx()) -> boolean().
is_registered(#{node := Node}) ->
    try rpc:call(Node, oneprovider, is_registered, []) of
        true -> true;
        _ -> false
    catch _:_ ->
        false
    end;
is_registered(Ctx) ->
    try
        [Node | _] = service_op_worker:get_nodes(),
        is_registered(Ctx#{node => Node})
    catch _:_ ->
        false
    end.

is_registered() ->
    is_registered(#{}).

%%--------------------------------------------------------------------
%% @doc Modifies configuration details of the provider.
%% @end
%%--------------------------------------------------------------------
-spec modify_details(Ctx :: service:ctx()) -> ok | no_return().
modify_details(#{node := Node} = Ctx) ->
    ok = modify_domain_details(Ctx),

    Params = onepanel_maps:get_store_multiple([
        {oneprovider_name, <<"name">>},
        {oneprovider_geo_latitude, <<"latitude">>},
        {oneprovider_geo_longitude, <<"longitude">>},
        {oneprovider_admin_email, <<"adminEmail">>}
    ], Ctx),

    case maps:size(Params) of
        0 -> ok;
        _ -> ok = rpc:call(Node, provider_logic, update, [Params])
    end;

modify_details(Ctx) ->
    [Node | _] = service_op_worker:get_nodes(),
    modify_details(Ctx#{node => Node}).


%%--------------------------------------------------------------------
%% @doc Returns configuration details of the provider.
%% @end
%%--------------------------------------------------------------------
-spec get_details(Ctx :: service:ctx()) -> #{atom() := term()} | no_return().
get_details(#{node := Node}) ->
    % Graph Sync connection is needed to obtain details
    rpc:call(Node, oneprovider, force_oz_connection_start, []),
    OzDomain = get_oz_domain(),
<<<<<<< HEAD

    Details = case rpc:call(Node, provider_logic, get_as_map, []) of
        {ok, DetailsMap} -> DetailsMap;
        {error, no_connection_to_oz} -> ?throw_error(?ERR_ONEZONE_NOT_AVAILABLE);
        {error, Reason} -> ?throw_error(Reason)
    end,

    #{
        id := Id,
        name := Name,
        admin_email := AdminEmail,
        subdomain_delegation := SubdomainDelegation,
        domain := Domain,
        subdomain := Subdomain,
        longitude := Longitude,
        latitude := Latitude
    } = Details,

    Response = [
        {id, Id}, {name, Name},
        {subdomainDelegation, SubdomainDelegation}, {domain, Domain},
        {adminEmail, AdminEmail},
        {geoLatitude, onepanel_utils:convert(Latitude, float)},
        {geoLongitude, onepanel_utils:convert(Longitude, float)},
        {onezoneDomainName, onepanel_utils:convert(OzDomain, binary)}
    ],

    case SubdomainDelegation of
        true -> [{subdomain, Subdomain} | Response];
        _ -> Response
=======

    Details = case rpc:call(Node, provider_logic, get_as_map, []) of
        {ok, DetailsMap} -> DetailsMap;
        ?ERROR_NO_CONNECTION_TO_OZ -> ?throw_error(?ERR_ONEZONE_NOT_AVAILABLE);
        {error, Reason} -> ?throw_error(Reason)
    end,

    #{latitude := Latitude, longitude := Longitude} = Details,

    Response = onepanel_maps:get_store_multiple([
        {id, id}, {name, name}, {admin_email, adminEmail},
        {subdomain_delegation, subdomainDelegation}, {domain, domain}
    ], Details),

    Response2 = Response#{
        geoLatitude => onepanel_utils:convert(Latitude, float),
        geoLongitude => onepanel_utils:convert(Longitude, float),
        onezoneDomainName => onepanel_utils:convert(OzDomain, binary)
    },

    case maps:get(subdomain_delegation, Details) of
        true -> Response2#{subdomain => maps:get(subdomain, Details)};
        _ -> Response2
>>>>>>> 9b7fc17c
    end;

get_details(Ctx) ->
    [Node | _] = service_op_worker:get_nodes(),
    get_details(Ctx#{node => Node}).


%%--------------------------------------------------------------------
%% @doc Returns the onezone domain.
%% @end
%%--------------------------------------------------------------------
-spec get_oz_domain() -> string().
get_oz_domain() ->
    {ok, {_, _, OzDomain, _, _, _}} = http_uri:parse(oz_plugin:get_oz_url()),
    OzDomain.


%%--------------------------------------------------------------------
%% @doc Returns IPs of hosts with op_worker instances.
%% @end
%%--------------------------------------------------------------------
-spec format_cluster_ips(service:ctx()) ->
    #{isConfigured := boolean(), hosts := #{binary() => binary()}}.
format_cluster_ips(Ctx) ->
    service_cluster_worker:get_cluster_ips(Ctx#{name => ?SERVICE_OPW}).


%%--------------------------------------------------------------------
%% @doc Supports space with selected storage.
%% @end
%%--------------------------------------------------------------------
support_space(#{storage_id := StorageId, node := Node} = Ctx) ->
    assert_storage_exists(Node, StorageId),
    SupportSize = onepanel_utils:typed_get(size, Ctx, binary),
    Token = onepanel_utils:typed_get(token, Ctx, binary),

    {ok, SpaceId} = case rpc:call(
        Node, provider_logic, support_space, [Token, SupportSize]
    ) of
        {ok, Id} -> {ok, Id};
        ?ERROR_BAD_VALUE_TOO_LOW(<<"size">>, Minimum) ->
            ?throw_error(?ERR_SPACE_SUPPORT_TOO_LOW(Minimum));
        {error, Reason} ->
            ?throw_error(Reason)
    end,

    configure_space(Ctx, SpaceId);

support_space(#{storage_id := _} = Ctx) ->
    [Node | _] = service_op_worker:get_nodes(),
    support_space(Ctx#{node => Node}).


%%--------------------------------------------------------------------
%% @doc Revokes support for the space given by ID.
%% @end
%%--------------------------------------------------------------------
-spec revoke_space_support(Ctx :: service:ctx()) -> ok.
revoke_space_support(#{id := SpaceId}) ->
    [Node | _] = service_op_worker:get_nodes(),
    ok = oz_providers:revoke_space_support(provider, SpaceId),
    ok = rpc:call(Node, space_storage, delete, [SpaceId]).


%%--------------------------------------------------------------------
%% @doc Returns list of spaces supported by the provider.
%% @end
%%--------------------------------------------------------------------
-spec get_spaces(Ctx :: service:ctx()) -> list().
get_spaces(_Ctx) ->
    {ok, SpaceIds} = oz_providers:get_spaces(provider),
    [{ids, SpaceIds}].


%%--------------------------------------------------------------------
%% @doc Calls op_worker to check if a space is supported.
%% @end
%%--------------------------------------------------------------------
-spec is_space_supported(Ctx :: service:ctx()) -> boolean().
is_space_supported(#{space_id := Id}) ->
    Node = utils:random_element(service_op_worker:get_nodes()),
    case rpc:call(Node, provider_logic, supports_space, [Id]) of
        Result when is_boolean(Result) -> Result
    end.


%%--------------------------------------------------------------------
%% @doc Returns details of the space given by ID.
%% @end
%%--------------------------------------------------------------------
-spec get_space_details(Ctx :: service:ctx()) -> list().
get_space_details(#{id := SpaceId, node := Node}) ->
    {ok, #space_details{id = Id, name = Name, providers_supports = Providers}} =
        oz_providers:get_space_details(provider, SpaceId),
    StorageIds = op_worker_storage:get_supporting_storages(Node, SpaceId),
    StorageId = hd(StorageIds),
    MountInRoot = op_worker_storage:is_mounted_in_root(Node, SpaceId, StorageId),
    ImportDetails = op_worker_storage_sync:get_storage_import_details(
        Node, SpaceId, StorageId
    ),
    UpdateDetails = op_worker_storage_sync:get_storage_update_details(
        Node, SpaceId, StorageId
    ),
    CurrentSize = rpc:call(Node, space_quota, current_size, [SpaceId]),
    [
        {id, Id},
        {name, Name},
        {supportingProviders, Providers},
        {storageId, StorageId},
        {localStorages, StorageIds},
        {mountInRoot, MountInRoot},
        {storageImport, ImportDetails},
        {storageUpdate, UpdateDetails},
        {filesPopularity, op_worker_storage:get_file_popularity_details(Node, SpaceId)},
        {autoCleaning, op_worker_storage:get_autocleaning_details(Node, SpaceId)},
        {spaceOccupancy, CurrentSize}
    ];
get_space_details(Ctx) ->
    [Node | _] = service_op_worker:get_nodes(),
    get_space_details(Ctx#{node => Node}).


%%--------------------------------------------------------------------
%% @doc Modifies space details.
%% @end
%%--------------------------------------------------------------------
-spec modify_space(Ctx :: service:ctx()) -> list().
modify_space(#{space_id := SpaceId, node := Node} = Ctx) ->
    ImportArgs = maps:get(storage_import, Ctx, #{}),
    UpdateArgs = maps:get(storage_update, Ctx, #{}),
    FilePopularityArgs = maps:get(files_popularity, Ctx, #{}),
    AutoCleaningArgs = maps:get(auto_cleaning, Ctx, #{}),
    ok = maybe_update_support_size(Ctx),
    {ok, _} = op_worker_storage_sync:maybe_modify_storage_import(Node, SpaceId, ImportArgs),
    {ok, _} = op_worker_storage_sync:maybe_modify_storage_update(Node, SpaceId, UpdateArgs),
    {ok, _} = op_worker_storage:maybe_update_file_popularity(Node, SpaceId, FilePopularityArgs),
    {ok, _} = op_worker_storage:maybe_update_autocleaning(Node, SpaceId, AutoCleaningArgs),
    [{id, SpaceId}];
modify_space(Ctx) ->
    [Node | _] = service_op_worker:get_nodes(),
    modify_space(Ctx#{node => Node}).


%%--------------------------------------------------------------------
%% @doc If new size for a space is specified, enacts the change.
%% @end
%%--------------------------------------------------------------------
maybe_update_support_size(#{node := Node, space_id := SpaceId, size := SupportSize}) ->
    case rpc:call(Node, provider_logic, update_space_support_size, [SpaceId, SupportSize]) of
        ok -> ok;
        ?ERROR_BAD_VALUE_TOO_LOW(<<"size">>, Minimum) ->
            ?throw_error(?ERR_SPACE_SUPPORT_TOO_LOW(Minimum));
        {error, Reason} ->
            ?throw_error(Reason)
    end;

maybe_update_support_size(Ctx) -> ok.


%%--------------------------------------------------------------------
%% @doc Get storage_sync stats
%% @end
%%--------------------------------------------------------------------
-spec get_sync_stats(Ctx :: service:ctx()) -> list().
get_sync_stats(#{space_id := SpaceId, node := Node} = Ctx) ->
    Period = onepanel_utils:typed_get(period, Ctx, binary, undefined),
    MetricsJoined = onepanel_utils:typed_get(metrics, Ctx, binary, <<"">>),
    Metrics = binary:split(MetricsJoined, <<",">>, [global, trim]),
    op_worker_storage_sync:get_stats(Node, SpaceId, Period, Metrics);
get_sync_stats(Ctx) ->
    [Node | _] = service_op_worker:get_nodes(),
    get_sync_stats(Ctx#{node => Node}).


%%--------------------------------------------------------------------
%% @doc
%% Notify onezone about IPs change.
%% @end
%%--------------------------------------------------------------------
-spec update_provider_ips(service:ctx()) -> ok.
update_provider_ips(#{node := Node} = Ctx) ->
    case is_registered(Ctx) of
        true ->
            % no check of results - if the provider is not connected to onezone
            % the IPs will be sent automatically after connection is acquired
            rpc:call(Node, provider_logic, update_subdomain_delegation_ips, []),
            ok;
        false -> ok
    end;
update_provider_ips(Ctx) ->
    [Node | _] = service_op_worker:get_nodes(),
    update_provider_ips(Ctx#{node => Node}).


%%-------------------------------------------------------------------
%% @doc
%% Returns list of autocleaning reports started since Since date.
%% @end
%%-------------------------------------------------------------------
-spec get_autocleaning_reports(Ctx :: service:ctx()) -> proplists:proplist().
get_autocleaning_reports(Ctx = #{space_id := SpaceId, node := Node}) ->
    Since = onepanel_utils:typed_get(started_after, Ctx, binary),
    Reports = rpc:call(Node, space_cleanup_api, list_reports_since, [SpaceId, Since]),
    Entries = lists:map(fun(Report) ->
        onepanel_lists:map_undefined_to_null(Report)
    end, Reports),
    [{reportEntries, Entries}];
get_autocleaning_reports(Ctx) ->
    [Node | _] = service_op_worker:get_nodes(),
    get_autocleaning_reports(Ctx#{node => Node}).

%%-------------------------------------------------------------------
%% @doc
%% Returns status of current working autocleaning process for given space.
%% @end
%%-------------------------------------------------------------------
-spec get_autocleaning_status(Ctx :: service:ctx()) -> proplists:proplist().
get_autocleaning_status(#{space_id := SpaceId, node := Node}) ->
    rpc:call(Node, space_cleanup_api, status, [SpaceId]);
get_autocleaning_status(Ctx) ->
    [Node | _] = service_op_worker:get_nodes(),
    get_autocleaning_status(Ctx#{node => Node}).

%%-------------------------------------------------------------------
%% @doc
%% Manually starts cleaning of given space.
%% @end
%%-------------------------------------------------------------------
-spec start_cleaning(Ctx :: service:ctx()) -> ok.
start_cleaning(#{space_id := SpaceId, node := Node}) ->
    rpc:call(Node, space_cleanup_api, force_cleanup, [SpaceId]);
start_cleaning(Ctx) ->
    [Node | _] = service_op_worker:get_nodes(),
    start_cleaning(Ctx#{node => Node}).


%%-------------------------------------------------------------------
%% @doc
%% Marks all configuration steps as already performed.
%% @end
%%-------------------------------------------------------------------
-spec mark_configured(service:ctx()) -> ok.
mark_configured(Ctx) ->
    onepanel_deployment:mark_completed([
        ?PROGRESS_LETSENCRYPT_CONFIG,
        ?PROGRESS_CLUSTER_IPS,
        ?DNS_CHECK_ACKNOWLEDGED
    ]).


%%-------------------------------------------------------------------
%% @doc
%% Removes legacy way of storing letsencrypt configuration and
%% returns its value.
%% @end
%%-------------------------------------------------------------------
-spec pop_legacy_letsencrypt_config() -> boolean().
pop_legacy_letsencrypt_config() ->
    Result = case service:get(name()) of
        {ok, #service{ctx = #{has_letsencrypt_cert:= Enabled}}} ->
            % upgrade from versions 18.02.0-beta5 and older
            service:update(name(), fun(#service{ctx = C} = S) ->
                S#service{ctx = maps:remove(has_letsencrypt_cert, C)}
            end),
            Enabled;
        {ok, #service{ctx = #{configured := GbSet}}} ->
            case gb_sets:is_set(GbSet) of
                true ->
                    % upgrade from versions 18.02.0-beta6..18.02.0-rc1
                    service:update(name(), fun(#service{ctx = C} = S) ->
                        S#service{
                            ctx = C#{configured => gb_sets:del_element(letsencrypt, GbSet)}
                        }
                    end),
                    gb_sets:is_member(letsencrypt, GbSet);
                false -> false
            end;
        _ -> false
    end,
    case Result of
        true ->
            onepanel_deployment:mark_completed(?PROGRESS_LETSENCRYPT_CONFIG),
            Result;
        _ -> Result
    end.


%%%===================================================================
%%% Internal functions
%%%===================================================================


%%--------------------------------------------------------------------
%% @private
%% @doc Modify provider details regarding its domain or subdomain.
%% @end
%%--------------------------------------------------------------------
modify_domain_details(#{oneprovider_subdomain_delegation := true, node := Node} = Ctx) ->
    Subdomain = onepanel_utils:typed_get(oneprovider_subdomain, Ctx, binary),

    case rpc:call(Node, provider_logic, is_subdomain_delegated, []) of
        {true, Subdomain} -> ok; % no change
        _ ->
            case rpc:call(Node, provider_logic, set_delegated_subdomain, [Subdomain]) of
                ok ->
                    dns_check:invalidate_cache(op_worker);
                ?ERROR_BAD_VALUE_IDENTIFIER_OCCUPIED(<<"subdomain">>) ->
                    ?throw_error(?ERR_SUBDOMAIN_NOT_AVAILABLE)
            end
    end;

modify_domain_details(#{oneprovider_subdomain_delegation := false, node := Node} = Ctx) ->
    Domain = onepanel_utils:typed_get(oneprovider_domain, Ctx, binary),
    ok = rpc:call(Node, provider_logic, set_domain, [Domain]),
    dns_check:invalidate_cache(op_worker);

modify_domain_details(#{node := _Node}) ->
    ok.


%%--------------------------------------------------------------------
%% @private
%% @doc
%% Ensures that storage with provided ID exists.
%% @end
%%--------------------------------------------------------------------
-spec assert_storage_exists(Node :: node(), StorageId :: binary()) ->
    ok | no_return().
assert_storage_exists(Node, StorageId) ->
    case rpc:call(Node, storage, exists, [StorageId]) of
        true -> ok;
        _ -> ?throw_error({?ERR_STORAGE_NOT_FOUND, StorageId})
    end.

%%--------------------------------------------------------------------
%% @private
%% @doc
%% Configures storage of a supported space.
%% @end
%%--------------------------------------------------------------------
-spec configure_space(Ctx :: service:ctx(), SpaceId :: binary()) -> list().
configure_space(#{storage_id := StorageId, node := Node} = Ctx, SpaceId) ->
    MountInRoot = onepanel_utils:typed_get(mount_in_root, Ctx, boolean, false),
    ImportArgs = maps:get(storage_import, Ctx, #{}),
    UpdateArgs = maps:get(storage_update, Ctx, #{}),
    {ok, _} = rpc:call(Node, space_storage, add, [SpaceId, StorageId, MountInRoot]),
    op_worker_storage_sync:maybe_modify_storage_import(Node, SpaceId, ImportArgs),
    op_worker_storage_sync:maybe_modify_storage_update(Node, SpaceId, UpdateArgs),
    [{id, SpaceId}].<|MERGE_RESOLUTION|>--- conflicted
+++ resolved
@@ -479,38 +479,6 @@
     % Graph Sync connection is needed to obtain details
     rpc:call(Node, oneprovider, force_oz_connection_start, []),
     OzDomain = get_oz_domain(),
-<<<<<<< HEAD
-
-    Details = case rpc:call(Node, provider_logic, get_as_map, []) of
-        {ok, DetailsMap} -> DetailsMap;
-        {error, no_connection_to_oz} -> ?throw_error(?ERR_ONEZONE_NOT_AVAILABLE);
-        {error, Reason} -> ?throw_error(Reason)
-    end,
-
-    #{
-        id := Id,
-        name := Name,
-        admin_email := AdminEmail,
-        subdomain_delegation := SubdomainDelegation,
-        domain := Domain,
-        subdomain := Subdomain,
-        longitude := Longitude,
-        latitude := Latitude
-    } = Details,
-
-    Response = [
-        {id, Id}, {name, Name},
-        {subdomainDelegation, SubdomainDelegation}, {domain, Domain},
-        {adminEmail, AdminEmail},
-        {geoLatitude, onepanel_utils:convert(Latitude, float)},
-        {geoLongitude, onepanel_utils:convert(Longitude, float)},
-        {onezoneDomainName, onepanel_utils:convert(OzDomain, binary)}
-    ],
-
-    case SubdomainDelegation of
-        true -> [{subdomain, Subdomain} | Response];
-        _ -> Response
-=======
 
     Details = case rpc:call(Node, provider_logic, get_as_map, []) of
         {ok, DetailsMap} -> DetailsMap;
@@ -534,7 +502,6 @@
     case maps:get(subdomain_delegation, Details) of
         true -> Response2#{subdomain => maps:get(subdomain, Details)};
         _ -> Response2
->>>>>>> 9b7fc17c
     end;
 
 get_details(Ctx) ->
