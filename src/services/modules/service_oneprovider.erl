--- conflicted
+++ resolved
@@ -1123,17 +1123,8 @@
 configure_space(Node, SpaceId, Ctx) ->
     ImportArgs = maps:get(storage_import, Ctx, #{}),
     UpdateArgs = maps:get(storage_update, Ctx, #{}),
-<<<<<<< HEAD
-    op_worker_storage_sync:maybe_modify_storage_import(Node, SpaceId, ImportArgs),
-    op_worker_storage_sync:maybe_modify_storage_update(Node, SpaceId, UpdateArgs),
-=======
-    case MountInRoot of
-        true -> ok = op_worker_rpc:storage_set_mount_in_root(StorageId);
-        false -> ok
-    end,
     op_worker_storage_sync:maybe_configure_storage_import(Node, SpaceId, ImportArgs),
     op_worker_storage_sync:maybe_configure_storage_update(Node, SpaceId, UpdateArgs),
->>>>>>> eadebdfe
     [{id, SpaceId}].
 
 
