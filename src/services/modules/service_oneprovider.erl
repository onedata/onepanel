%%%--------------------------------------------------------------------
%%% @author Krzysztof Trzepla
%%% @copyright (C) 2016 ACK CYFRONET AGH
%%% This software is released under the MIT license
%%% cited in 'LICENSE.txt'.
%%% @end
%%%--------------------------------------------------------------------
%%% @doc This module contains oneprovider services management functions.
%%% @end
%%%--------------------------------------------------------------------
-module(service_oneprovider).
-author("Krzysztof Trzepla").
-behaviour(service_behaviour).

-include("modules/errors.hrl").
-include("modules/models.hrl").
-include("names.hrl").
-include("service.hrl").
-include_lib("ctool/include/oz/oz_providers.hrl").
-include_lib("ctool/include/oz/oz_spaces.hrl").

%% Service behaviour callbacks
-export([name/0, get_hosts/0, get_nodes/0, get_steps/2]).

%% API
-export([configure/1, register/1, unregister/1, modify_details/1, get_details/1,
    support_space/1, revoke_space_support/1, get_spaces/1, get_space_details/1]).

-define(SERVICE_OPA, service_onepanel:name()).
-define(SERVICE_CB, service_couchbase:name()).
-define(SERVICE_CM, service_cluster_manager:name()).
-define(SERVICE_OPW, service_op_worker:name()).

%%%===================================================================
%%% Service behaviour callbacks
%%%===================================================================

%%--------------------------------------------------------------------
%% @doc {@link service_behaviour:name/0}
%% @end
%%--------------------------------------------------------------------
-spec name() -> Name :: service:name().
name() ->
    oneprovider.


%%--------------------------------------------------------------------
%% @doc {@link service_behaviour:get_hosts/0}
%% @end
%%--------------------------------------------------------------------
-spec get_hosts() -> Hosts :: [service:host()].
get_hosts() ->
    lists:usort(lists:append([
        service:get_hosts(?SERVICE_CB),
        service:get_hosts(?SERVICE_CM),
        service:get_hosts(?SERVICE_OPW)
    ])).


%%--------------------------------------------------------------------
%% @doc {@link service_behaviour:get_nodes/0}
%% @end
%%--------------------------------------------------------------------
-spec get_nodes() -> Nodes :: [node()].
get_nodes() ->
    lists:usort(lists:append([
        service:get_nodes(?SERVICE_CB),
        service:get_nodes(?SERVICE_CM),
        service:get_nodes(?SERVICE_OPW)
    ])).


%%--------------------------------------------------------------------
%% @doc {@link service_behaviour:get_steps/2}
%% @end
%%--------------------------------------------------------------------
-spec get_steps(Action :: service:action(), Args :: service:ctx()) ->
    Steps :: [service:step()].
get_steps(deploy, Ctx) ->
    {ok, OpaCtx} = onepanel_maps:get([cluster, ?SERVICE_OPA], Ctx),
    {ok, CbCtx} = onepanel_maps:get([cluster, ?SERVICE_CB], Ctx),
    {ok, CmCtx} = onepanel_maps:get([cluster, ?SERVICE_CM], Ctx),
    {ok, OpwCtx} = onepanel_maps:get([cluster, ?SERVICE_OPW], Ctx),
    StorageCtx = onepanel_maps:get([cluster, storages], Ctx, #{}),
    OpCtx = onepanel_maps:get(name(), Ctx, #{}),
    AutoDeploy = case OpaCtx of
        #{auto_deploy := true} -> true;
        _ -> false
    end,
    Register = fun
        (#{oneprovider_register := true}) -> true;
        (_) -> false
    end,
    Step = #step{verify_hosts = not AutoDeploy},
    Steps = #steps{verify_hosts = not AutoDeploy},
    [
        Steps#steps{service = ?SERVICE_OPA, action = deploy, ctx = OpaCtx,
            condition = fun(_) -> AutoDeploy end},
        Steps#steps{service = ?SERVICE_CB, action = deploy, ctx = CbCtx},
        Step#step{service = ?SERVICE_CB, function = status, ctx = CbCtx},
        Steps#steps{service = ?SERVICE_CM, action = deploy, ctx = CmCtx},
        Step#step{service = ?SERVICE_CM, function = status, ctx = CmCtx},
        Steps#steps{service = ?SERVICE_OPW, action = deploy, ctx = OpwCtx},
        Step#step{service = ?SERVICE_OPW, function = status, ctx = OpwCtx},
        Steps#steps{service = ?SERVICE_OPW, action = add_storages, ctx = StorageCtx},
        Steps#steps{action = register, ctx = OpCtx, condition = Register},
        Step#step{module = service, function = save, ctx = OpaCtx,
            args = [#service{name = name()}], selection = first},
        Steps#steps{service = ?SERVICE_OPA, action = add_users, ctx = OpaCtx}
    ];

get_steps(start, _Ctx) ->
    [
        #steps{service = ?SERVICE_CB, action = start},
        #steps{service = ?SERVICE_CM, action = start},
        #steps{service = ?SERVICE_OPW, action = start}
    ];

get_steps(stop, _Ctx) ->
    [
        #steps{service = ?SERVICE_OPW, action = stop},
        #steps{service = ?SERVICE_CM, action = stop},
        #steps{service = ?SERVICE_CB, action = stop}
    ];

get_steps(restart, _Ctx) ->
    [
        #steps{action = stop},
        #steps{action = start}
    ];

get_steps(status, _Ctx) ->
    [
        #steps{service = ?SERVICE_CB, action = status},
        #steps{service = ?SERVICE_CM, action = status},
        #steps{service = ?SERVICE_OPW, action = status}
    ];

get_steps(register, #{hosts := Hosts} = Ctx) ->
    [
        #step{hosts = Hosts, function = configure, ctx = Ctx#{application => name()}},
        #step{hosts = service_onepanel:get_hosts(), function = configure,
            ctx = Ctx#{application => ?APP_NAME}},
        #step{hosts = Hosts, function = register, selection = any}
    ];

get_steps(register, Ctx) ->
    get_steps(register, Ctx#{hosts => service_op_worker:get_hosts()});

get_steps(unregister, #{hosts := Hosts} = Ctx) ->
    [
        #step{hosts = Hosts, module = service, function = delete,
            args = [name()], selection = any},
        #step{hosts = Hosts, function = unregister, selection = any, ctx = Ctx}
    ];

get_steps(unregister, Ctx) ->
    get_steps(unregister, Ctx#{hosts => service_op_worker:get_hosts()});

get_steps(Action, Ctx) when
    Action =:= get_details;
    Action =:= modify_details;
    Action =:= support_space;
    Action =:= revoke_space_support;
    Action =:= get_spaces;
    Action =:= get_space_details ->
    case Ctx of
        #{hosts := Hosts} ->
            [#step{hosts = Hosts, function = Action, selection = any}];
        _ ->
            [#step{function = Action, selection = any,
                ctx = Ctx#{hosts => service_op_worker:get_hosts()}}]
    end.

%%%===================================================================
%%% API functions
%%%===================================================================

%%--------------------------------------------------------------------
%% @doc Configures the service.
%% @end
%%--------------------------------------------------------------------
-spec configure(Ctx :: service:ctx()) -> ok | no_return().
configure(#{onezone_domain := OzDomain, onezone_verify_cert := OzVerifyCert,
    application := ?APP_NAME}) ->
    lists:foreach(fun({AppName, Key, Value}) ->
        application:set_env(AppName, Key, Value),
        onepanel_env:write([AppName, Key], Value)
    end, [
        {?APP_NAME, onezone_domain, OzDomain},
        {ctool, verify_oz_cert, OzVerifyCert}
    ]);

configure(#{onezone_domain := OzDomain, onezone_verify_cert := OzVerifyCert} = Ctx) ->
    Name = service_op_worker:name(),
    Host = onepanel_cluster:node_to_host(),
    Node = onepanel_cluster:host_to_node(Name, Host),
    AppConfigPath = service_ctx:get(op_worker_app_config_path, Ctx),

    lists:foreach(fun({AppName, Key, Value}) ->
        rpc:call(Node, application, set_env, [AppName, Key, Value]),
        onepanel_env:write([AppName, Key], Value, AppConfigPath)
    end, [
        {Name, oz_domain, OzDomain},
        {Name, verify_oz_cert, OzVerifyCert},
        {ctool, verify_oz_cert, OzVerifyCert}
    ]);

configure(Ctx) ->
    OzDomain = service_ctx:get(onezone_domain, Ctx),
    OzVerifyCert = service_ctx:get(onezone_verify_cert, Ctx, boolean,
        onepanel_env:get(verify_oz_cert, ctool)),
    configure(Ctx#{onezone_domain => OzDomain, onezone_verify_cert => OzVerifyCert}).


%%--------------------------------------------------------------------
%% @doc Registers provider in the zone.
%% @end
%%--------------------------------------------------------------------
-spec register(Ctx :: service:ctx()) ->
    {ok, ProviderId :: binary()} | no_return().
register(Ctx) ->
    Password = service_ctx:get(oneprovider_key_password, Ctx),
    {ok, Key, Csr} = service_oneprovider_nif:create_csr(Password),

    Hosts = onepanel_cluster:nodes_to_hosts(service_op_worker:get_nodes()),
    Nodes = onepanel_cluster:hosts_to_nodes(Hosts),

    DefaultUrls = lists:map(fun({_, IpAddress}) ->
        IpAddress
    end, onepanel_rpc:call_all(Nodes, onepanel_utils, get_ip_address, [])),
    Params = [
        {<<"urls">>, maps:get(oneprovider_urls, Ctx, DefaultUrls)},
        {<<"csr">>, Csr},
        {<<"redirectionPoint">>,
            service_ctx:get(oneprovider_redirection_point, Ctx, binary)},
        {<<"clientName">>,
            service_ctx:get(oneprovider_name, Ctx, binary)},
        {<<"latitude">>,
            service_ctx:get(oneprovider_geo_latitude, Ctx, float, 0.0)},
        {<<"longitude">>,
            service_ctx:get(oneprovider_geo_longitude, Ctx, float, 0.0)}
    ],

    Validator = fun
        ({ok, ProviderId, Cert}) -> {ProviderId, Cert};
<<<<<<< HEAD
        ({error, Reason}) -> ?throw(Reason)
=======
        ({error, Reason}) -> ?throw_error(Reason)
>>>>>>> fb78596d
    end,
    {ProviderId, Cert} = onepanel_utils:wait_until(oz_providers, register,
        [provider, Params], {validator, Validator}, 10, timer:seconds(30)),

    lists:foreach(fun({Path, Content}) ->
        onepanel_rpc:call_all(Nodes, onepanel_utils, save_file, [Path, Content])
    end, [
        {oz_plugin:get_key_path(), Key},
        {oz_plugin:get_csr_path(), Csr},
        {oz_plugin:get_cert_path(), Cert}
    ]),

    {ok, ProviderId}.


%%--------------------------------------------------------------------
%% @doc Unregisters provider in the zone.
%% @end
%%--------------------------------------------------------------------
-spec unregister(Ctx :: service:ctx()) -> ok | no_return().
unregister(#{hosts := Hosts}) ->
    Nodes = onepanel_cluster:hosts_to_nodes(Hosts),
    ok = oz_providers:unregister(provider),

    lists:foreach(fun(Path) ->
        onepanel_rpc:call_all(Nodes, file, delete, [Path])
    end, [
        oz_plugin:get_key_path(),
        oz_plugin:get_csr_path(),
        oz_plugin:get_cert_path()
    ]).


%%--------------------------------------------------------------------
%% @doc Modifies configuration details of the provider.
%% @end
%%--------------------------------------------------------------------
-spec modify_details(Ctx :: service:ctx()) -> ok.
modify_details(Ctx) ->
    Params = onepanel_maps:get_store(oneprovider_name, Ctx, <<"clientName">>),
    Params2 = onepanel_maps:get_store(oneprovider_redirection_point, Ctx,
        <<"redirectionPoint">>, Params),
    Params3 = onepanel_maps:get_store(oneprovider_geo_latitude, Ctx,
        <<"latitude">>, Params2),
    Params4 = onepanel_maps:get_store(oneprovider_geo_longitude, Ctx,
        <<"longitude">>, Params3),
    ok = oz_providers:modify_details(provider, maps:to_list(Params4)).


%%--------------------------------------------------------------------
%% @doc Returns configuration details of the provider.
%% @end
%%--------------------------------------------------------------------
-spec get_details(Ctx :: service:ctx()) -> list().
get_details(_Ctx) ->
    {ok, #provider_details{id = Id, name = Name, urls = Urls,
        redirection_point = RedirectionPoint, latitude = Latitude,
        longitude = Longitude}} = oz_providers:get_details(provider),
    [
        {id, Id}, {name, Name}, {redirectionPoint, RedirectionPoint},
        {urls, Urls}, {geoLatitude, onepanel_utils:convert(Latitude, float)},
        {geoLongitude, onepanel_utils:convert(Longitude, float)}
    ].


%%--------------------------------------------------------------------
%% @doc Creates or supports space with selected storage.
%% @end
%%--------------------------------------------------------------------
-spec support_space(Ctx :: service:ctx()) -> list().
support_space(#{storage_id := StorageId, name := Name, size := Size,
    token := Token, node := Node}) ->
    {ok, SpaceId} = oz_providers:create_space(provider, [{<<"name">>, Name},
        {<<"size">>, onepanel_utils:convert(Size, binary)}, {<<"token">>, Token}]),
    {ok, _} = rpc:call(Node, space_storage, add, [SpaceId, StorageId]),
    [{id, SpaceId}];

support_space(#{storage_id := StorageId, size := Size, token := Token,
    node := Node}) ->
    {ok, SpaceId} = oz_providers:support_space(provider, [{<<"token">>, Token},
        {<<"size">>, onepanel_utils:convert(Size, binary)}]),
    {ok, _} = rpc:call(Node, space_storage, add, [SpaceId, StorageId]),
    [{id, SpaceId}];

support_space(#{storage_name := Name, node := _} = Ctx) ->
    [{Name, Props}] = op_worker_storage:get(Name),
    {id, Id} = lists:keyfind(id, 1, Props),
    support_space(Ctx#{storage_id => Id});

support_space(Ctx) ->
    Host = onepanel_cluster:node_to_host(),
    Node = onepanel_cluster:host_to_node(service_op_worker:name(), Host),
    support_space(Ctx#{node => Node}).


%%--------------------------------------------------------------------
%% @doc Revokes support for the space given by ID.
%% @end
%%--------------------------------------------------------------------
-spec revoke_space_support(Ctx :: service:ctx()) -> ok.
revoke_space_support(#{id := SpaceId}) ->
    ok = oz_providers:revoke_space_support(provider, SpaceId).


%%--------------------------------------------------------------------
%% @doc Returns list of spaces supported by the provider.
%% @end
%%--------------------------------------------------------------------
-spec get_spaces(Ctx :: service:ctx()) -> list().
get_spaces(_Ctx) ->
    {ok, SpaceIds} = oz_providers:get_spaces(provider),
    SpaceIds.


%%--------------------------------------------------------------------
%% @doc Returns details of the space given by ID.
%% @end
%%--------------------------------------------------------------------
-spec get_space_details(Ctx :: service:ctx()) -> list().
get_space_details(#{id := SpaceId}) ->
    {ok, #space_details{id = Id, name = Name, providers_supports = Providers}} =
        oz_providers:get_space_details(provider, SpaceId),
    [{id, Id}, {name, Name}, {supportingProviders, Providers}].<|MERGE_RESOLUTION|>--- conflicted
+++ resolved
@@ -244,11 +244,7 @@
 
     Validator = fun
         ({ok, ProviderId, Cert}) -> {ProviderId, Cert};
-<<<<<<< HEAD
-        ({error, Reason}) -> ?throw(Reason)
-=======
         ({error, Reason}) -> ?throw_error(Reason)
->>>>>>> fb78596d
     end,
     {ProviderId, Cert} = onepanel_utils:wait_until(oz_providers, register,
         [provider, Params], {validator, Validator}, 10, timer:seconds(30)),
