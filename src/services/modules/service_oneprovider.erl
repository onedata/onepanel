%%%--------------------------------------------------------------------
%%% @author Krzysztof Trzepla
%%% @copyright (C) 2016 ACK CYFRONET AGH
%%% This software is released under the MIT license
%%% cited in 'LICENSE.txt'.
%%% @end
%%%--------------------------------------------------------------------
%%% @doc This module contains oneprovider services management functions.
%%% @end
%%%--------------------------------------------------------------------
-module(service_oneprovider).
-author("Krzysztof Trzepla").
-behaviour(service_behaviour).

-include("modules/errors.hrl").
-include("modules/models.hrl").
-include("modules/onepanel_dns.hrl").
-include("names.hrl").
-include("service.hrl").
-include("modules/models.hrl").
-include("deployment_progress.hrl").
-include("authentication.hrl").
-include_lib("ctool/include/aai/aai.hrl").
-include_lib("ctool/include/errors.hrl").
-include_lib("ctool/include/http/codes.hrl").
-include_lib("ctool/include/logging.hrl").
-include_lib("ctool/include/onedata.hrl").
-include_lib("ctool/include/oz/oz_spaces.hrl").
-include_lib("ctool/include/oz/oz_users.hrl").
-include_lib("xmerl/include/xmerl.hrl").

-include("http/rest.hrl").

-type id() :: binary().

-export_type([id/0]).

%% Service behaviour callbacks
-export([name/0, get_hosts/0, get_nodes/0, get_steps/2]).

-export([get_details_by_graph_sync/0, get_details_by_rest/0]).

%% API
-export([configure/1, check_oz_availability/1, mark_configured/0,
    register/1, unregister/0, is_registered/1, is_registered/0,
    modify_details/1, get_details/0, get_oz_domain/0,
    support_space/1, revoke_space_support/1, get_spaces/1, is_space_supported/1,
    get_space_details/1, modify_space/1, format_cluster_ips/1,
    get_sync_stats/1, get_auto_cleaning_reports/1, get_auto_cleaning_report/1,
    get_auto_cleaning_status/1, start_auto_cleaning/1, check_oz_connection/0,
    update_provider_ips/0, configure_file_popularity/1, configure_auto_cleaning/1,
    get_file_popularity_configuration/1, get_auto_cleaning_configuration/1]).
-export([set_up_service_in_onezone/0, store_absolute_auth_file_path/0]).
-export([pop_legacy_letsencrypt_config/0]).
-export([get_id/0, get_access_token/0]).

% Internal RPC
-export([root_token_from_file/0]).

-define(OZ_DOMAIN_CACHE, oz_domain).
-define(OZ_DOMAIN_CACHE_TTL, timer:minutes(1)).
-define(DETAILS_PERSISTENCE, provider_details).

%%%===================================================================
%%% Service behaviour callbacks
%%%===================================================================

%%--------------------------------------------------------------------
%% @doc {@link service_behaviour:name/0}
%% @end
%%--------------------------------------------------------------------
-spec name() -> Name :: service:name().
name() ->
    oneprovider.


%%--------------------------------------------------------------------
%% @doc {@link service_behaviour:get_hosts/0}
%% @end
%%--------------------------------------------------------------------
-spec get_hosts() -> Hosts :: [service:host()].
get_hosts() ->
    lists:usort(lists:append([
        service:get_hosts(?SERVICE_CB),
        service:get_hosts(?SERVICE_CM),
        service:get_hosts(?SERVICE_OPW)
    ])).


%%--------------------------------------------------------------------
%% @doc {@link service_behaviour:get_nodes/0}
%% @end
%%--------------------------------------------------------------------
-spec get_nodes() -> Nodes :: [node()].
get_nodes() ->
    nodes:all(name()).


%%--------------------------------------------------------------------
%% @doc {@link service_behaviour:get_steps/2}
%% @end
%%--------------------------------------------------------------------
-spec get_steps(Action :: service:action(), Args :: service:ctx()) ->
    Steps :: [service:step()].
get_steps(deploy, Ctx) ->
    OpaCtx = kv_utils:get([cluster, ?SERVICE_PANEL], Ctx),
    CbCtx = kv_utils:get([cluster, ?SERVICE_CB], Ctx),
    CmCtx = kv_utils:get([cluster, ?SERVICE_CM], Ctx),
    OpwCtx = kv_utils:get([cluster, ?SERVICE_OPW], Ctx),
    LeCtx = kv_utils:get([cluster, ?SERVICE_LE], Ctx),
    CephCtx = kv_utils:get([ceph], Ctx, #{}),
    StorageCtx = kv_utils:get([cluster, storages], Ctx, #{}),
    OpCtx = kv_utils:get(name(), Ctx, #{}),

    service:create(#service{name = name()}),
    % separate update to handle upgrade from older version
    service:update(name(), fun(#service{ctx = C} = S) ->
        S#service{ctx = C#{master_host => hosts:self()}}
    end),

    AlreadyRegistered = ?MODULE:is_registered(),
    Register = fun
        (#{oneprovider_register := true}) -> not(AlreadyRegistered);
        (_) -> false
    end,

    LeCtx2 =
        case AlreadyRegistered of
            % If provider is already registered the deployment request
            % should not override Let's Encrypt config

            % TODO remove this check when some time passes since introducing manage_restart
            true -> maps:remove(letsencrypt_enabled, LeCtx);
            _ -> LeCtx
        end,
    LeCtx3 = LeCtx2#{letsencrypt_plugin => ?SERVICE_OPW},

    SelfHost = hosts:self(),
    S = #step{verify_hosts = false},
    Ss = #steps{verify_hosts = false},
    [
        Ss#steps{service = ?SERVICE_PANEL, action = deploy, ctx = OpaCtx},
        Ss#steps{service = ?SERVICE_PANEL, action = configure, ctx = OpaCtx},
        #steps{service = ?SERVICE_PANEL, action = migrate_emergency_passphrase},
        Ss#steps{service = ?SERVICE_CB, action = deploy, ctx = CbCtx},
        S#step{service = ?SERVICE_CB, function = status, ctx = CbCtx},
        Ss#steps{service = ?SERVICE_CM, action = deploy, ctx = CmCtx},
        S#step{service = ?SERVICE_CM, function = status, ctx = CmCtx},
        Ss#steps{service = ?SERVICE_OPW, action = deploy, ctx = OpwCtx},
        S#step{service = ?SERVICE_OPW, function = status, ctx = OpwCtx},
        Ss#steps{service = ?SERVICE_CEPH, action = deploy,
            ctx = CephCtx, condition = CephCtx /= #{}},
        Ss#steps{service = ?SERVICE_LE, action = deploy, ctx = LeCtx3},
        S#step{module = onepanel_deployment, function = set_marker,
            args = [?PROGRESS_CLUSTER], hosts = [SelfHost]},
        Ss#steps{action = register, ctx = OpCtx, condition = Register},
        Ss#steps{service = ?SERVICE_OPW, action = add_storages, ctx = StorageCtx},
        Ss#steps{service = ?SERVICE_LE, action = update, ctx = LeCtx3},
        S#step{module = onepanel_deployment, function = set_marker,
            args = [?PROGRESS_READY], hosts = [SelfHost]},
        S#step{function = mark_configured, ctx = OpaCtx, selection = any, args = [],
            condition = fun(FunCtx) ->
                not maps:get(interactive_deployment, FunCtx, true)
            end}
    ];

get_steps(start, _Ctx) ->
    [
        #steps{service = ?SERVICE_CB, action = start},
        #steps{service = ?SERVICE_CM, action = start},
        #steps{service = ?SERVICE_OPW, action = start}
    ];

get_steps(stop, _Ctx) ->
    [
        #steps{service = ?SERVICE_OPW, action = stop},
        #steps{service = ?SERVICE_CM, action = stop},
        #steps{service = ?SERVICE_CB, action = stop}
    ];

get_steps(restart, _Ctx) ->
    [
        #steps{action = stop},
        #steps{action = start}
    ];

% returns any steps only on the master node
get_steps(manage_restart, Ctx) ->
    MasterHost = case service:get(name()) of
        {ok, #service{ctx = #{master_host := Master}}} -> Master;
        _ ->
            [FirstHost | _] = get_hosts(),
            ?info("No master host configured, defaulting to ~p", [FirstHost]),
            service:update(name(), fun(#service{ctx = C} = S) ->
                S#service{ctx = C#{master_host => FirstHost}}
            end),
            FirstHost
    end,

    case hosts:self() == MasterHost of
        true -> [
            #steps{service = ?SERVICE_PANEL, action = wait_for_cluster},
            #steps{service = ?SERVICE_PANEL, action = migrate_emergency_passphrase},
            #steps{service = ?SERVICE_PANEL, action = clear_users},
            #steps{action = stop},
            #steps{service = ?SERVICE_CB, action = resume},
            #steps{service = ?SERVICE_CM, action = resume},
            #steps{service = ?SERVICE_OPW, action = resume},
            #steps{action = set_up_service_in_onezone},
            #step{function = store_absolute_auth_file_path, args = [], selection = any},
            #steps{service = ?SERVICE_LE, action = resume,
                ctx = Ctx#{letsencrypt_plugin => ?SERVICE_OPW}},
            #steps{service = ?SERVICE_CEPH, action = resume}
        ];
        false ->
            ?info("Waiting for master node \"~s\" to start the Oneprovider", [MasterHost]),
            []
    end;

get_steps(status, _Ctx) ->
    [
        #steps{service = ?SERVICE_CB, action = status},
        #steps{service = ?SERVICE_CM, action = status},
        #steps{service = ?SERVICE_OPW, action = status}
    ];

get_steps(register, #{hosts := Hosts} = Ctx) ->
    [
        #step{hosts = Hosts, function = configure,
            ctx = Ctx#{application => ?SERVICE_OPW}},
        #step{hosts = Hosts, function = configure,
            ctx = Ctx#{application => ?APP_NAME}, selection = first},
        #step{hosts = Hosts, function = check_oz_availability,
            attempts = onepanel_env:get(connect_to_onezone_attempts)},
        #step{hosts = Hosts, function = register, selection = any},
        % explicitly fail on connection problems before executing further steps
        #step{hosts = Hosts, function = check_oz_connection, args = [],
            attempts = onepanel_env:get(connect_to_onezone_attempts)},
        #steps{action = set_up_service_in_onezone},
        #steps{action = set_cluster_ips}
    ];
get_steps(register, Ctx) ->
    get_steps(register, Ctx#{hosts => hosts:all(?SERVICE_OPW)});

get_steps(unregister, _Ctx) ->
    [#step{function = unregister, selection = any, args = []}];

get_steps(set_up_service_in_onezone, _Ctx) ->
    [#step{function = set_up_service_in_onezone, args = [], selection = any}];

get_steps(modify_details, #{hosts := Hosts}) ->
    [
        #step{hosts = Hosts, function = modify_details, selection = any}
    ];
get_steps(modify_details, Ctx) ->
    get_steps(modify_details, Ctx#{hosts => hosts:all(?SERVICE_OPW)});


get_steps(set_cluster_ips, #{hosts := Hosts} = Ctx) ->
    GeneratedConfigFile = service_ctx:get(op_worker_generated_config_file, Ctx),
    Ctx2 = Ctx#{
        generated_config_file => GeneratedConfigFile,
        name => ?SERVICE_OPW
    },
    [
        #steps{action = set_cluster_ips, ctx = Ctx2, service = ?SERVICE_CW},
        #step{function = update_provider_ips, selection = any,
            hosts = Hosts, args = []}
    ];
get_steps(set_cluster_ips, Ctx) ->
    get_steps(set_cluster_ips, Ctx#{hosts => hosts:all(?SERVICE_OPW)});

get_steps(Action, _Ctx) when
    Action =:= get_details ->
    [#step{function = Action, args = [], selection = any}];

get_steps(Action, Ctx) when
    Action =:= support_space;
    Action =:= revoke_space_support;
    Action =:= get_spaces;
    Action =:= get_space_details;
    Action =:= modify_space;
    Action =:= get_auto_cleaning_reports;
    Action =:= get_auto_cleaning_report;
    Action =:= get_auto_cleaning_status;
    Action =:= get_auto_cleaning_configuration;
    Action =:= get_file_popularity_configuration;
    Action =:= format_cluster_ips;
    Action =:= start_auto_cleaning;
    Action =:= get_sync_stats;
    Action =:= configure_file_popularity;
    Action =:= configure_auto_cleaning
    ->
    case Ctx of
        #{hosts := Hosts} ->
            [#step{hosts = Hosts, function = Action, selection = any}];
        _ ->
            [#step{function = Action, selection = any,
                ctx = Ctx#{hosts => hosts:all(?SERVICE_OPW)}}]
    end.


%%%===================================================================
%%% Public API
%%% Functions which can be called on any node.
%%%===================================================================

%%--------------------------------------------------------------------
%% @doc Returns id of this Oneprovider.
%% @end
%%--------------------------------------------------------------------
-spec get_id() -> id().
get_id() ->
    case op_worker_rpc:get_provider_id() of
        {ok, <<ProviderId/binary>>} ->
            ProviderId;
        ?ERROR_UNREGISTERED_ONEPROVIDER = Error ->
            throw(Error);
        _ ->
            FileContents = read_auth_file(),
            maps:get(provider_id, FileContents)
    end.


%%--------------------------------------------------------------------
%% @doc Returns domain of Onezone to which this Oneprovider belongs.
%% @end
%%--------------------------------------------------------------------
-spec get_oz_domain() -> string().
get_oz_domain() ->
    % onezone_domain variable is set on all nodes
    onepanel_env:typed_get(onezone_domain, list).


%%--------------------------------------------------------------------
%% @doc Returns whether this Oneprovider is registered in Onezone.
%% @end
%%--------------------------------------------------------------------
-spec is_registered() -> boolean().
is_registered() ->
    is_registered(#{}).

%%--------------------------------------------------------------------
%% @doc Returns whether this Oneprovider is registered in Onezone.
%% @end
%%--------------------------------------------------------------------
-spec is_registered(Ctx :: service:ctx()) -> boolean().
is_registered(#{node := Node}) ->
    case op_worker_rpc:is_registered(Node) of
        Registered when is_boolean(Registered) ->
            service:update_ctx(name(), #{registered => Registered}),
            Registered;
        _RpcError ->
            case service:get_ctx(name()) of
                #{registered := Registered} -> Registered;
                _ -> false
            end
    end;

is_registered(Ctx) ->
    case nodes:any(?SERVICE_OPW) of
        {ok, Node} -> is_registered(Ctx#{node => Node});
        _Error -> false
    end.


-spec get_access_token() -> tokens:serialized().
get_access_token() ->
    case op_worker_rpc:get_access_token() of
        {ok, <<Token/binary>>} -> Token;
        ?ERROR_UNREGISTERED_ONEPROVIDER = Error -> throw(Error);
        _ -> root_token_from_file()
    end.


%%%===================================================================
%%% Step functions
%%%===================================================================

%%--------------------------------------------------------------------
%% @doc Configures the service.
%% @end
%%--------------------------------------------------------------------
-spec configure(Ctx :: service:ctx()) -> ok | no_return().
configure(#{application := ?APP_NAME, oneprovider_token := Token}) ->
    OzDomain = onezone_tokens:read_domain(Token),
    Nodes = nodes:all(?SERVICE_PANEL),
    onepanel_env:set(Nodes, onezone_domain, OzDomain, ?APP_NAME),
    onepanel_env:write(Nodes, [?APP_NAME, onezone_domain], OzDomain,
        onepanel_env:get_config_path(?APP_NAME, generated));

configure(#{oneprovider_token := Token} = Ctx) ->
    OzDomain = onezone_tokens:read_domain(Token),
    Name = ?SERVICE_OPW,
    Node = nodes:local(Name),
    GeneratedConfigFile = service_ctx:get(op_worker_generated_config_file, Ctx),
    rpc:call(Node, application, set_env, [Name, oz_domain, OzDomain]),
    onepanel_env:write([Name, oz_domain], OzDomain, GeneratedConfigFile).


%%--------------------------------------------------------------------
%% @doc Checks if onezone is available at given address
%% @end
%%--------------------------------------------------------------------
-spec check_oz_availability(Ctx :: service:ctx()) -> ok | no_return().
check_oz_availability(Ctx) ->
    Protocol = service_ctx:get(oz_worker_nagios_protocol, Ctx),
    Port = service_ctx:get(oz_worker_nagios_port, Ctx, integer),
    OzDomain = onepanel_env:get(onezone_domain),
    Url = onepanel_utils:join([Protocol, "://", OzDomain, ":", Port, "/nagios"]),
    Opts = case Protocol of
        "https" ->
            CaCerts = cert_utils:load_ders_in_dir(oz_plugin:get_cacerts_dir()),
            [{ssl_options, [{secure, only_verify_peercert}, {cacerts, CaCerts}]}];
        _ ->
            []
    end,

    case http_client:get(Url, #{}, <<>>, Opts) of
        {ok, ?HTTP_200_OK, _Headers, Body} ->
            {Xml, _} = xmerl_scan:string(onepanel_utils:convert(Body, list)),
            [Status] = [X#xmlAttribute.value || X <- Xml#xmlElement.attributes,
                X#xmlAttribute.name == status],
            case Status of
                "ok" -> ok;
                _ -> throw(?ERROR_NO_CONNECTION_TO_ONEZONE)
            end;
        _ ->
            throw(?ERROR_NO_CONNECTION_TO_ONEZONE)
    end.


%%--------------------------------------------------------------------
%% @doc Checks if Oneprovider is registered and connected to onezone
%% @end
%%--------------------------------------------------------------------
-spec check_oz_connection() -> ok | no_return().
check_oz_connection() ->
    case service_op_worker:is_connected_to_oz() of
        true -> ok;
        false -> throw(?ERROR_NO_CONNECTION_TO_ONEZONE)
    end.


%%--------------------------------------------------------------------
%% @doc Registers provider in the zone.
%% @end
%%--------------------------------------------------------------------
-spec register(Ctx :: service:ctx()) ->
    {ok, ProviderId :: id()} | no_return().
register(Ctx) ->
    {ok, OpwNode} = nodes:any(?SERVICE_OPW),

    DomainParams = case service_ctx:get(oneprovider_subdomain_delegation, Ctx, boolean, false) of
        true ->
            Subdomain = service_ctx:get(oneprovider_subdomain, Ctx, binary),
            #{
                <<"subdomainDelegation">> => true,
                <<"subdomain">> => string:lowercase(Subdomain),
                <<"ipList">> => [] % IPs will be updated in the step set_cluster_ips
            };
        false ->
            Domain = service_ctx:get(oneprovider_domain, Ctx, binary),
            #{
                <<"subdomainDelegation">> => false,
                <<"domain">> => string:lowercase(Domain)
            }

    end,

    Params = DomainParams#{
        <<"token">> => service_ctx:get(oneprovider_token, Ctx, binary),
        <<"name">> => service_ctx:get(oneprovider_name, Ctx, binary),
        <<"adminEmail">> => service_ctx:get(oneprovider_admin_email, Ctx, binary),
        <<"latitude">> => service_ctx:get(oneprovider_geo_latitude, Ctx, float, 0.0),
        <<"longitude">> => service_ctx:get(oneprovider_geo_longitude, Ctx, float, 0.0)
    },

    case oz_providers:register(none, Params) of
        {ok, #{<<"providerId">> := ProviderId, <<"providerRootToken">> := RootToken}} ->
            on_registered(OpwNode, ProviderId, RootToken),
            {ok, ProviderId};
        {error, _} = Error ->
            throw(Error)
    end.


%%--------------------------------------------------------------------
%% @doc Unregisters provider in the zone.
%% @end
%%--------------------------------------------------------------------
-spec unregister() -> ok | no_return().
unregister() ->
    oz_providers:unregister(provider),

    op_worker_rpc:on_deregister(),
    onepanel_deployment:unset_marker(?PROGRESS_LETSENCRYPT_CONFIG),
    service:update_ctx(name(), fun(ServiceCtx) ->
        maps:without([cluster, cluster_id, ?DETAILS_PERSISTENCE],
            ServiceCtx#{registered => false})
    end).


%%--------------------------------------------------------------------
%% @doc Modifies configuration details of the provider.
%% @end
%%--------------------------------------------------------------------
-spec modify_details(Ctx :: service:ctx()) -> ok | no_return().
modify_details(Ctx) ->
    {ok, Node} = nodes:any(?SERVICE_OPW),
    ok = modify_domain_details(Node, Ctx),

    Params = kv_utils:copy_found([
        {oneprovider_name, <<"name">>},
        {oneprovider_geo_latitude, <<"latitude">>},
        {oneprovider_geo_longitude, <<"longitude">>},
        {oneprovider_admin_email, <<"adminEmail">>}
    ], Ctx, #{}),

    case maps:size(Params) of
        0 -> ok;
        _ ->
            ok = op_worker_rpc:provider_logic_update(Params)
    end.


%%--------------------------------------------------------------------
%% @doc Returns configuration details of the provider.
%% @end
%%--------------------------------------------------------------------
-spec get_details() -> #{atom() := term()} | no_return().
get_details() ->
    try
        case service_op_worker:is_connected_to_oz() of
            true -> get_details_by_graph_sync();
            false -> get_details_by_rest()
        end
    catch
        Type:?ERROR_UNREGISTERED_ONEPROVIDER = Error ->
            erlang:Type(Error);
        Type:Error ->
            case service:get_ctx(name()) of
                #{?DETAILS_PERSISTENCE := Cached} -> Cached;
                _ -> erlang:Type(Error)
            end
    end.


%%--------------------------------------------------------------------
%% @doc Returns IPs of hosts with op_worker instances.
%% @end
%%--------------------------------------------------------------------
-spec format_cluster_ips(service:ctx()) ->
    #{isConfigured := boolean(), hosts := #{binary() => binary()}}.
format_cluster_ips(Ctx) ->
    service_cluster_worker:get_cluster_ips(Ctx#{name => ?SERVICE_OPW}).


%%--------------------------------------------------------------------
%% @doc Supports space with selected storage.
%% @end
%%--------------------------------------------------------------------
support_space(#{storage_id := StorageId} = Ctx) ->
    {ok, Node} = nodes:any(?SERVICE_OPW),
    assert_storage_exists(Node, StorageId),
    SupportSize = onepanel_utils:get_converted(size, Ctx, binary),
    Token = onepanel_utils:get_converted(token, Ctx, binary),

<<<<<<< HEAD
    case op_worker_rpc:support_space(Token, SupportSize) of
        {ok, SpaceId} -> configure_space(Node, SpaceId, Ctx);
        Error -> throw(Error)
=======
    case op_worker_rpc:support_space(StorageId, Token, SupportSize) of
        {ok, SpaceId} ->
            configure_space(Node, SpaceId, Ctx);
        ?ERROR_BAD_VALUE_TOO_LOW(<<"size">>, Minimum) ->
            ?throw_error(?ERR_SPACE_SUPPORT_TOO_LOW(Minimum));
        {error, _} = Error ->
            ?throw_error(Error)
>>>>>>> 7baf0812
    end.


%%--------------------------------------------------------------------
%% @doc Revokes support for the space given by ID.
%% @end
%%--------------------------------------------------------------------
-spec revoke_space_support(Ctx :: service:ctx()) -> ok.
revoke_space_support(#{id := SpaceId}) ->
    ok = op_worker_rpc:revoke_space_support(SpaceId).


%%--------------------------------------------------------------------
%% @doc Returns list of spaces supported by the provider.
%% @end
%%--------------------------------------------------------------------
-spec get_spaces(Ctx :: service:ctx()) -> list().
get_spaces(_Ctx) ->
    {ok, SpaceIds} = op_worker_rpc:get_spaces(),
    [{ids, SpaceIds}].


%%--------------------------------------------------------------------
%% @doc Calls op_worker to check if a space is supported.
%% @end
%%--------------------------------------------------------------------
-spec is_space_supported(Ctx :: service:ctx()) -> boolean().
is_space_supported(#{space_id := Id}) ->
    op_worker_rpc:supports_space(Id).


%%--------------------------------------------------------------------
%% @doc Returns details of the space given by ID.
%% @end
%%--------------------------------------------------------------------
-spec get_space_details(Ctx :: service:ctx()) -> proplists:proplist().
get_space_details(#{id := SpaceId}) ->
    {ok, Node} = nodes:any(?SERVICE_OPW),
    {ok, #{name := Name, providers := Providers}} =
        op_worker_rpc:get_space_details(Node, SpaceId),
    {ok, StorageIds} = op_worker_storage:get_supporting_storages(Node, SpaceId),
    StorageId = hd(StorageIds),
    ImportedStorage = op_worker_storage:is_imported_storage(Node, StorageId),
    ImportDetails = op_worker_storage_sync:get_storage_import_details(
        Node, SpaceId, StorageId
    ),
    UpdateDetails = op_worker_storage_sync:get_storage_update_details(
        Node, SpaceId, StorageId
    ),
    CurrentSize = op_worker_rpc:space_quota_current_size(Node, SpaceId),
    [
        {id, SpaceId},
        {name, Name},
        {supportingProviders, Providers},
        {storageId, StorageId},
        {localStorages, StorageIds},
        {importedStorage, ImportedStorage},
        {storageImport, ImportDetails},
        {storageUpdate, UpdateDetails},
        {spaceOccupancy, CurrentSize}
    ].


%%--------------------------------------------------------------------
%% @doc Modifies space details.
%% @end
%%--------------------------------------------------------------------
-spec modify_space(Ctx :: service:ctx()) -> list().
modify_space(#{space_id := SpaceId} = Ctx) ->
    {ok, Node} = nodes:any(?SERVICE_OPW),
    ImportArgs = maps:get(storage_import, Ctx, #{}),
    UpdateArgs = maps:get(storage_update, Ctx, #{}),
    ok = maybe_update_support_size(Node, SpaceId, Ctx),
    op_worker_storage_sync:maybe_configure_storage_import(Node, SpaceId, ImportArgs),
    op_worker_storage_sync:maybe_configure_storage_update(Node, SpaceId, UpdateArgs),
    [{id, SpaceId}].


%%--------------------------------------------------------------------
%% @private
%% @doc If new size for a space is specified, enacts the change.
%% @end
%%--------------------------------------------------------------------
maybe_update_support_size(OpNode, SpaceId, #{size := SupportSize}) ->
    case op_worker_rpc:update_space_support_size(OpNode, SpaceId, SupportSize) of
        ok -> ok;
        Error -> throw(Error)
    end;

maybe_update_support_size(_OpNode, _SpaceId, _Ctx) -> ok.


%%--------------------------------------------------------------------
%% @doc Get storage_sync stats
%% @end
%%--------------------------------------------------------------------
-spec get_sync_stats(Ctx :: service:ctx()) -> list().
get_sync_stats(#{space_id := SpaceId} = Ctx) ->
    {ok, Node} = nodes:any(?SERVICE_OPW),
    Period = onepanel_utils:get_converted(period, Ctx, binary, undefined),
    MetricsJoined = onepanel_utils:get_converted(metrics, Ctx, binary, <<"">>),
    Metrics = binary:split(MetricsJoined, <<",">>, [global, trim]),
    op_worker_storage_sync:get_stats(Node, SpaceId, Period, Metrics).


%%--------------------------------------------------------------------
%% @doc
%% Notify onezone about IPs change.
%% @end
%%--------------------------------------------------------------------
-spec update_provider_ips() -> ok.
update_provider_ips() ->
    case is_registered() of
        true ->
            % no check of results - if the provider is not connected to onezone
            % the IPs will be sent automatically after connection is acquired
            op_worker_rpc:update_subdomain_delegation_ips(),
            ok;
        false -> ok
    end.


%%-------------------------------------------------------------------
%% @doc
%% Returns list of auto-cleaning runs reports started since Since date.
%% @end
%%-------------------------------------------------------------------
-spec get_auto_cleaning_reports(Ctx :: service:ctx()) -> map().
get_auto_cleaning_reports(Ctx = #{space_id := SpaceId}) ->
    Offset = onepanel_utils:get_converted(offset, Ctx, integer, 0),
    Limit = onepanel_utils:get_converted(limit, Ctx, integer, all),
    Index = onepanel_utils:get_converted(index, Ctx, binary, undefined),
    {ok, Ids} = op_worker_rpc:autocleaning_list_reports(
        SpaceId, Index, Offset, Limit),
    #{ids => Ids}.


%%-------------------------------------------------------------------
%% @doc
%% Returns auto-cleaning run report.
%% @end
%%-------------------------------------------------------------------
-spec get_auto_cleaning_report(Ctx :: service:ctx()) -> #{atom() => term()}.
get_auto_cleaning_report(#{report_id := ReportId}) ->
    case op_worker_rpc:autocleaning_get_run_report(ReportId) of
        {ok, Report} ->
            onepanel_maps:undefined_to_null(
                kv_utils:copy_found([
                    {id, id},
                    {index, index},
                    {started_at, startedAt},
                    {stopped_at, stoppedAt},
                    {released_bytes, releasedBytes},
                    {bytes_to_release, bytesToRelease},
                    {files_number, filesNumber}
                ], Report));
        {error, _} = Error ->
            throw(Error)
    end.


%%-------------------------------------------------------------------
%% @doc
%% Returns status of current working auto-cleaning process for given space.
%% @end
%%-------------------------------------------------------------------
-spec get_auto_cleaning_status(Ctx :: service:ctx()) -> #{atom() => term()}.
get_auto_cleaning_status(#{space_id := SpaceId}) ->
    Status = op_worker_rpc:autocleaning_status(SpaceId),
    kv_utils:copy_found([
        {in_progress, inProgress},
        {space_occupancy, spaceOccupancy}
    ], Status).


%%-------------------------------------------------------------------
%% @doc
%% Returns configuration of auto-cleaning mechanism in given space.
%% @end
%%-------------------------------------------------------------------
-spec get_auto_cleaning_configuration(Ctx :: service:ctx()) -> #{atom() => term()}.
get_auto_cleaning_configuration(#{space_id := SpaceId}) ->
    {ok, Node} = nodes:any(?SERVICE_OPW),
    op_worker_storage:get_auto_cleaning_configuration(Node, SpaceId).


%%-------------------------------------------------------------------
%% @doc
%% Returns configuration of file-popularity mechanism in given space.
%% @end
%%-------------------------------------------------------------------
-spec get_file_popularity_configuration(Ctx :: service:ctx()) -> #{atom() => term()}.
get_file_popularity_configuration(#{space_id := SpaceId}) ->
    {ok, Node} = nodes:any(?SERVICE_OPW),
    op_worker_storage:get_file_popularity_configuration(Node, SpaceId).


%%-------------------------------------------------------------------
%% @doc
%% Manually starts auto-cleaning of given space.
%% @end
%%-------------------------------------------------------------------
-spec start_auto_cleaning(Ctx :: service:ctx()) -> ok.
start_auto_cleaning(#{space_id := SpaceId}) ->
    case op_worker_rpc:autocleaning_force_start(SpaceId) of
        {ok, _} -> ok;
        {error, {already_started, _}} -> ok;
        {error, nothing_to_clean} -> ok;
        {error, _} = Error -> throw(Error)
    end.


%%-------------------------------------------------------------------
%% @doc
%% Marks all configuration steps as already performed.
%% @end
%%-------------------------------------------------------------------
-spec mark_configured() -> ok.
mark_configured() ->
    onepanel_deployment:set_marker([
        ?PROGRESS_LETSENCRYPT_CONFIG,
        ?PROGRESS_CLUSTER_IPS,
        ?DNS_CHECK_ACKNOWLEDGED
    ]).


%%-------------------------------------------------------------------
%% @doc
%% Removes legacy way of storing letsencrypt configuration and
%% returns its value.
%% @end
%%-------------------------------------------------------------------
-spec pop_legacy_letsencrypt_config() -> boolean().
pop_legacy_letsencrypt_config() ->
    Result = case service:get(name()) of
        {ok, #service{ctx = #{has_letsencrypt_cert := Enabled}}} ->
            % upgrade from versions 18.02.0-beta5 and older
            service:update(name(), fun(#service{ctx = C} = S) ->
                S#service{ctx = maps:remove(has_letsencrypt_cert, C)}
            end),
            Enabled;
        {ok, #service{ctx = #{configured := GbSet}}} ->
            case gb_sets:is_set(GbSet) of
                true ->
                    % upgrade from versions 18.02.0-beta6..18.02.0-rc1
                    service:update(name(), fun(#service{ctx = C} = S) ->
                        S#service{
                            ctx = C#{configured => gb_sets:del_element(letsencrypt, GbSet)}
                        }
                    end),
                    gb_sets:is_member(letsencrypt, GbSet);
                false -> false
            end;
        _ -> false
    end,
    case Result of
        true ->
            onepanel_deployment:set_marker(?PROGRESS_LETSENCRYPT_CONFIG),
            Result;
        _ -> Result
    end.


%%-------------------------------------------------------------------
%% @doc
%% Configures file-popularity mechanism
%% @end
%%-------------------------------------------------------------------
-spec configure_file_popularity(Ctx :: service:ctx()) -> list().
configure_file_popularity(#{space_id := SpaceId} = Ctx) ->
    {ok, Node} = nodes:any(?SERVICE_OPW),
    Config = maps:without([space_id, hosts], Ctx),
    ok = op_worker_storage:maybe_update_file_popularity(Node, SpaceId, Config),
    [{id, SpaceId}].


%%-------------------------------------------------------------------
%% @doc
%% Configures auto-cleaning mechanism
%% @end
%%-------------------------------------------------------------------
-spec configure_auto_cleaning(Ctx :: service:ctx()) -> list().
configure_auto_cleaning(#{space_id := SpaceId} = Ctx) ->
    {ok, Node} = nodes:any(?SERVICE_OPW),
    Config = maps:without([space_id, hosts], Ctx),
    ok = op_worker_storage:maybe_update_auto_cleaning(Node, SpaceId, Config),
    [{id, SpaceId}].


%%--------------------------------------------------------------------
%% @doc
%% Sets up Oneprovider panel service in Onezone - updates version info
%% (release, build and GUI versions). If given GUI version is not present in
%% Onezone, the GUI package is uploaded first.
%% @end
%%--------------------------------------------------------------------
-spec set_up_service_in_onezone() -> ok.
set_up_service_in_onezone() ->
    ?info("Setting up Oneprovider panel service in Onezone"),
    {ok, GuiHash} = gui:package_hash(https_listener:gui_package_path()),

    % Try to update version info in Onezone
    case update_version_info(GuiHash) of
        ok ->
            ?info("Skipping GUI upload as it is already present in Onezone"),
            ?info("Oneprovider panel service successfully set up in Onezone");
        {error, inexistent_gui_version} ->
            ?info("Uploading GUI to Onezone (~s)", [GuiHash]),
            case upload_onepanel_gui() of
                ok ->
                    ?info("GUI uploaded succesfully"),
                    ok = update_version_info(GuiHash),
                    ?info("Oneprovider panel service successfully set up in Onezone");
                {error, _} = Error ->
                    ?alert(
                        "Oneprovider panel service could not be successfully set "
                        "up in Onezone due to an error during GUI upload: ~p",
                        [Error]
                    )
            end
    end.


%%--------------------------------------------------------------------
%% @doc
%% Stores absolute path to oneprovider token file in Onepanel config.
%% This operation requires op-worker to be up.
%% This function should be executed after cluster deployment, and after
%% upgrading to version 19.10 when the path variable name and contents
%% have changed.
%% @end
%%--------------------------------------------------------------------
-spec store_absolute_auth_file_path() -> ok.
store_absolute_auth_file_path() ->
    PanelNodes = nodes:all(?SERVICE_PANEL),
    RootTokenPath = op_worker_rpc:get_root_token_file_path(),
    onepanel_env:write(PanelNodes, [?SERVICE_PANEL, op_worker_root_token_path],
        RootTokenPath, onepanel_env:get_config_path(?SERVICE_PANEL, generated)),
    onepanel_env:set(PanelNodes, op_worker_root_token_path, RootTokenPath, ?APP_NAME),
    ok.


%%%===================================================================
%%% Internal RPC functions
%%%===================================================================

%%--------------------------------------------------------------------
%% @private
%% @doc Reads provider root token stored in a file
%% and returns it with an time caveat added.
%% @end
%%--------------------------------------------------------------------
-spec root_token_from_file() -> tokens:serialized().
root_token_from_file() ->
    Self = node(),
    % ensure correct node for reading op_worker configuration
    case nodes:onepanel_with(?SERVICE_OPW) of
        {_, Self} ->
            RootTokenBin = maps:get(root_token, read_auth_file()),
            {ok, TTL} = onepanel_env:read_effective(
                [?SERVICE_OPW, provider_token_ttl_sec], ?SERVICE_OPW),
            Now = time_utils:system_time_seconds(),
            tokens:confine(RootTokenBin, #cv_time{valid_until = Now + TTL});
        {ok, Other} ->
            <<_/binary>> = rpc:call(Other, ?MODULE, ?FUNCTION_NAME, [])
    end.


%%%===================================================================
%%% Internal functions
%%%===================================================================

%%--------------------------------------------------------------------
%% @private
%% @doc Reads provider Id and root token from a file where they are stored.
%% @end
%%--------------------------------------------------------------------
-spec read_auth_file() -> #{provider_id := id(), root_token := binary()}.
read_auth_file() ->
    {_, Node} = nodes:onepanel_with(?SERVICE_OPW),
    Path = onepanel_env:get(op_worker_root_token_path),
    case rpc:call(Node, file, read_file, [Path]) of
        {ok, Json} ->
            kv_utils:copy_all([
                {<<"provider_id">>, provider_id},
                {<<"root_token">>, root_token}
            ], json_utils:decode(Json), #{});
        {error, Error} -> throw(?ERROR_FILE_ACCESS(Path, Error))
    end.


%%--------------------------------------------------------------------
%% @private
%% @doc
%% Executes post-registration actions, mainly storing the provider's
%% identity.
%% @end
%%--------------------------------------------------------------------
-spec on_registered(OpwNode :: node(), ProviderId :: id(),
    tokens:serialized()) -> ok.
on_registered(OpwNode, ProviderId, RootToken) ->
    ok = op_worker_rpc:provider_auth_save(OpwNode, ProviderId, RootToken),
    service:update_ctx(name(), #{registered => true}),
    store_absolute_auth_file_path(),

    % Force connection healthcheck
    % (reconnect attempt is performed automatically if there is no connection)
    op_worker_rpc:force_oz_connection_start(OpwNode),

    % preload cache
    (catch clusters:get_current_cluster()),
    (catch get_details()),
    ok.


%% @private
-spec get_details_by_graph_sync() -> #{atom() := term()} | no_return().
get_details_by_graph_sync() ->
    OzDomain = get_oz_domain(),
    Details = case op_worker_rpc:get_provider_details() of
        {ok, DetailsMap} -> DetailsMap;
        {error, _} = Error -> throw(Error)
    end,

    #{latitude := Latitude, longitude := Longitude} = Details,

    Response = kv_utils:copy_found([
        {id, id}, {name, name}, {admin_email, adminEmail},
        {subdomain_delegation, subdomainDelegation}, {domain, domain}
    ], Details),

    Response2 = Response#{
        geoLatitude => onepanel_utils:convert(Latitude, float),
        geoLongitude => onepanel_utils:convert(Longitude, float),
        onezoneDomainName => onepanel_utils:convert(OzDomain, binary)
    },

    Result = case maps:get(subdomain_delegation, Details) of
        true -> Response2#{subdomain => maps:get(subdomain, Details)};
        _ -> Response2
    end,
    service:update_ctx(name(), #{?DETAILS_PERSISTENCE => Result}),
    Result.


%% @private
-spec get_details_by_rest() -> #{atom() := term()} | no_return().
get_details_by_rest() ->
    {ok, ?HTTP_200_OK, _, ProviderDetailsBody} = oz_endpoint:request(provider, "/provider", get),
    {ok, ?HTTP_200_OK, _, DomainConfigBody} = oz_endpoint:request(provider, "/provider/domain_config", get),
    ProviderDetails = json_utils:decode(ProviderDetailsBody),
    DomainConfig = json_utils:decode(DomainConfigBody),
    OzDomain = onepanel_utils:convert(get_oz_domain(), binary),

    % NOTE: the REST endpoint returns protected data, which do not contain adminEmail
    Result1 = kv_utils:copy_found([
        {<<"providerId">>, id},
        {<<"name">>, name},
        {<<"domain">>, domain},
        {<<"latitude">>, geoLatitude},
        {<<"longitude">>, geoLongitude}
    ], ProviderDetails, #{
        onezoneDomainName => OzDomain
    }),

    DomainConfigKeys = [
        {<<"subdomainDelegation">>, subdomainDelegation},
        {<<"domain">>, domain}
    ],
    DomainConfigKeys2 = case DomainConfig of
        #{<<"subdomainDelegation">> := true} ->
            [{<<"subdomain">>, subdomain} | DomainConfigKeys];
        #{<<"subdomainDelegation">> := false} ->
            DomainConfigKeys
    end,

    kv_utils:copy_found(DomainConfigKeys2, DomainConfig, Result1).


%%--------------------------------------------------------------------
%% @private
%% @doc Modify provider details regarding its domain or subdomain.
%% @end
%%--------------------------------------------------------------------
-spec modify_domain_details(OpNode :: node(), service:ctx()) -> ok.
modify_domain_details(OpNode, #{oneprovider_subdomain_delegation := true} = Ctx) ->
    Subdomain = string:lowercase(onepanel_utils:get_converted(
        oneprovider_subdomain, Ctx, binary)),

    case op_worker_rpc:is_subdomain_delegated(OpNode) of
        {true, Subdomain} -> ok; % no change
        _ ->
            case op_worker_rpc:set_delegated_subdomain(OpNode, Subdomain) of
                ok -> dns_check:invalidate_cache(op_worker);
                Error -> throw(Error)
            end
    end;

modify_domain_details(OpNode, #{oneprovider_subdomain_delegation := false} = Ctx) ->
    Domain = string:lowercase(onepanel_utils:get_converted(
        oneprovider_domain, Ctx, binary)),
    ok = op_worker_rpc:set_domain(OpNode, Domain),
    dns_check:invalidate_cache(op_worker);

modify_domain_details(_OpNode, _Ctx) -> ok.


%%--------------------------------------------------------------------
%% @private
%% @doc
%% Ensures that storage with provided ID exists.
%% @end
%%--------------------------------------------------------------------
-spec assert_storage_exists(Node :: node(), StorageId :: binary()) ->
    ok | no_return().
assert_storage_exists(Node, StorageId) ->
    case op_worker_rpc:storage_exists(Node, StorageId) of
        true -> ok;
        _ -> throw(?ERROR_BAD_VALUE_ID_NOT_FOUND(<<"storageId">>))
    end.

%%--------------------------------------------------------------------
%% @private
%% @doc
%% Configures storage of a supported space.
%% @end
%%--------------------------------------------------------------------
-spec configure_space(OpNode :: node(), SpaceId :: binary(), Ctx :: service:ctx()) -> list().
<<<<<<< HEAD
configure_space(Node, SpaceId, #{storage_id := StorageId} = Ctx) ->
    MountInRoot = onepanel_utils:get_converted(mount_in_root, Ctx, boolean, false),
=======
configure_space(Node, SpaceId, Ctx) ->
>>>>>>> 7baf0812
    ImportArgs = maps:get(storage_import, Ctx, #{}),
    UpdateArgs = maps:get(storage_update, Ctx, #{}),
    op_worker_storage_sync:maybe_configure_storage_import(Node, SpaceId, ImportArgs),
    op_worker_storage_sync:maybe_configure_storage_update(Node, SpaceId, UpdateArgs),
    [{id, SpaceId}].


%%--------------------------------------------------------------------
%% @private
%% @doc
%% Sends Onepanel version info to Onezone where the provider is registered.
%% @end
%%--------------------------------------------------------------------
-spec update_version_info(GuiHash :: binary()) -> ok | {error, inexistent_gui_version}.
update_version_info(GuiHash) ->
    {BuildVersion, AppVersion} = onepanel_app:get_build_and_version(),
    Result = oz_endpoint:request(
        provider,
        str_utils:format("/clusters/~s", [clusters:get_id()]),
        patch,
        json_utils:encode(#{
            <<"onepanelVersion">> => #{
                <<"release">> => AppVersion,
                <<"build">> => BuildVersion,
                <<"gui">> => GuiHash
            }
        })
    ),

    case Result of
        {ok, ?HTTP_204_NO_CONTENT, _, _} -> ok;
        {ok, ?HTTP_400_BAD_REQUEST, _, _} -> {error, inexistent_gui_version};
        {error, _} -> throw(?ERROR_NO_CONNECTION_TO_ONEZONE)
    end.


%%--------------------------------------------------------------------
%% @private
%% @doc
%% Attempts to upload Onepanel GUI package to Onezone.
%% @end
%%--------------------------------------------------------------------
-spec upload_onepanel_gui() -> ok | {error, term()}.
upload_onepanel_gui() ->
    GuiPrefix = onedata:gui_prefix(?ONEPANEL_GUI),
    Result = oz_endpoint:request(
        provider,
        str_utils:format("/~s/~s/gui-upload", [GuiPrefix, clusters:get_id()]),
        post,
        {multipart, [{file, str_utils:to_binary(https_listener:gui_package_path())}]},
        [{endpoint, gui}]
    ),

    case Result of
        {ok, ?HTTP_200_OK, _, _} ->
            ok;
        Other ->
            try
                {ok, ?HTTP_400_BAD_REQUEST, _, Body} = Other,
                {error, json_utils:decode(Body)}
            catch _:_ ->
                {error, {unexpected_gui_upload_result, Other}}
            end
    end.<|MERGE_RESOLUTION|>--- conflicted
+++ resolved
@@ -566,19 +566,9 @@
     SupportSize = onepanel_utils:get_converted(size, Ctx, binary),
     Token = onepanel_utils:get_converted(token, Ctx, binary),
 
-<<<<<<< HEAD
-    case op_worker_rpc:support_space(Token, SupportSize) of
+    case op_worker_rpc:support_space(StorageId, Token, SupportSize) of
         {ok, SpaceId} -> configure_space(Node, SpaceId, Ctx);
         Error -> throw(Error)
-=======
-    case op_worker_rpc:support_space(StorageId, Token, SupportSize) of
-        {ok, SpaceId} ->
-            configure_space(Node, SpaceId, Ctx);
-        ?ERROR_BAD_VALUE_TOO_LOW(<<"size">>, Minimum) ->
-            ?throw_error(?ERR_SPACE_SUPPORT_TOO_LOW(Minimum));
-        {error, _} = Error ->
-            ?throw_error(Error)
->>>>>>> 7baf0812
     end.
 
 
@@ -1107,12 +1097,7 @@
 %% @end
 %%--------------------------------------------------------------------
 -spec configure_space(OpNode :: node(), SpaceId :: binary(), Ctx :: service:ctx()) -> list().
-<<<<<<< HEAD
-configure_space(Node, SpaceId, #{storage_id := StorageId} = Ctx) ->
-    MountInRoot = onepanel_utils:get_converted(mount_in_root, Ctx, boolean, false),
-=======
 configure_space(Node, SpaceId, Ctx) ->
->>>>>>> 7baf0812
     ImportArgs = maps:get(storage_import, Ctx, #{}),
     UpdateArgs = maps:get(storage_update, Ctx, #{}),
     op_worker_storage_sync:maybe_configure_storage_import(Node, SpaceId, ImportArgs),
