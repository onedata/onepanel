--- conflicted
+++ resolved
@@ -809,17 +809,10 @@
 -spec start_auto_cleaning(Ctx :: service:step_ctx()) ->
     {ok, ReportId :: binary()} | no_need.
 start_auto_cleaning(#{space_id := SpaceId}) ->
-<<<<<<< HEAD
     case op_worker_rpc:autocleaning_force_run(SpaceId) of
-        {ok, _} -> ok;
-        {error, {already_started, _}} -> ok;
-        {error, nothing_to_clean} -> ok;
-=======
-    case op_worker_rpc:autocleaning_force_start(SpaceId) of
         {ok, ReportId} -> {ok, ReportId};
         {error, {already_started, _}} -> no_need;
         {error, nothing_to_clean} -> no_need;
->>>>>>> 06d99960
         {error, _} = Error -> throw(Error)
     end.
 
