--- conflicted
+++ resolved
@@ -675,12 +675,7 @@
         dir_stats_service_enabled = maps:get(dir_stats_service_enabled, Ctx, undefined)
     },
 
-<<<<<<< HEAD
     case op_worker_rpc:support_space(StorageId, Token, SupportSize, SupportParameters) of
-        {ok, SpaceId} -> configure_space(Node, SpaceId, StorageId, Ctx);
-        Error -> throw(Error)
-=======
-    case op_worker_rpc:support_space(StorageId, Token, SupportSize) of
         {ok, SpaceId} ->
             #{name := SpaceName} = get_space_details(#{id => SpaceId}),
             #{name := StorageName} = op_worker_storage:get(StorageId),
@@ -690,7 +685,6 @@
             configure_space(Node, SpaceId, StorageId, Ctx);
         Error ->
             throw(Error)
->>>>>>> 9b3b2ca9
     end.
 
 
@@ -1123,7 +1117,7 @@
                 "Last error was: ~w:~w", [FilePath, Class, Reason]
             )
         end),
-        ?debug_stacktrace("Reading registration token from file failed due to ~w:~p", 
+        ?debug_stacktrace("Reading registration token from file failed due to ~w:~p",
             [Class, Reason], Stacktrace),
         throw(attempt_failed)
     end.
@@ -1143,7 +1137,7 @@
         throw:{error, _} = Error ->
             Error;
         Class:Reason:Stacktrace ->
-            ?debug_stacktrace("Registration token sanitization failed due to ~w:~p", 
+            ?debug_stacktrace("Registration token sanitization failed due to ~w:~p",
                 [Class, Reason], Stacktrace),
             throw(?ERROR_BAD_DATA(<<"token">>))
     end.
