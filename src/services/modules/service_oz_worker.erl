--- conflicted
+++ resolved
@@ -147,7 +147,9 @@
 %%--------------------------------------------------------------------
 -spec status(Ctx :: service:ctx()) -> service:status().
 status(Ctx) ->
-<<<<<<< HEAD
+    % Since this function is invoked periodically by service_watcher
+    % use it to schedule DNS check refresh on a single node
+    catch maybe_check_dns(),
     service_cluster_worker:status(Ctx#{name => name()}).
 
 
@@ -161,15 +163,6 @@
         ok -> healthy;
         _ -> unhealthy
     end.
-=======
-    % Since this function is invoked periodically by service_watcher
-    % use it to schedule DNS check refresh on a single node
-    catch maybe_check_dns(),
-    service_cluster_worker:status(Ctx#{
-        init_script => ?INIT_SCRIPT,
-        custom_cmd_env => oz_worker_status_cmd
-    }).
->>>>>>> 1c5d51bb
 
 
 %%--------------------------------------------------------------------
@@ -296,8 +289,16 @@
 %%--------------------------------------------------------------------
 -spec get_domain() -> binary().
 get_domain() ->
-    [Node | _] = get_nodes(),
-    list_to_binary(onepanel_env:get_remote(Node, [http_domain], name())).
+    % Call node with oz_worker and read local file.
+    % Do not rpc call oz_worker node to allow checking domain
+    % when oz worker is not running.
+    Node = hd(get_nodes()),
+    Host = onepanel_cluster:node_to_host(Node),
+
+    OpaNode = onepanel_cluster:service_to_node(service_onepanel:name(), Host),
+    {ok, DomainStr} = rpc:call(OpaNode, onepanel_env, read_effective,
+        [[name(), http_domain], name()]),
+    list_to_binary(DomainStr).
 
 
 %%--------------------------------------------------------------------
