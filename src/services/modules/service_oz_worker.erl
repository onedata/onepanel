%%%--------------------------------------------------------------------
%%% @author Krzysztof Trzepla
%%% @copyright (C) 2016 ACK CYFRONET AGH
%%% This software is released under the MIT license
%%% cited in 'LICENSE.txt'.
%%% @end
%%%--------------------------------------------------------------------
%%% @doc This module contains oz_worker service management functions.
%%% @end
%%%--------------------------------------------------------------------
-module(service_oz_worker).
-author("Krzysztof Trzepla").
-behaviour(service_behaviour).
-behaviour(letsencrypt_plugin_behaviour).

-include("deployment_progress.hrl").
-include("modules/errors.hrl").
-include("service.hrl").
-include("names.hrl").
-include_lib("ctool/include/logging.hrl").

%% Service behaviour callbacks
-export([name/0, get_hosts/0, get_nodes/0, get_steps/2]).
%% LE behaviour callbacks
-export([set_txt_record/1, remove_txt_record/1, get_dns_server/0,
    reload_webcert/1, get_domain/0, get_admin_email/1, set_http_record/2,
    supports_letsencrypt_challenge/1]).

%% API
-export([configure/1, start/1, stop/1, status/1, health/1, wait_for_init/1,
    get_nagios_response/1, get_nagios_status/1]).
-export([reconcile_dns/1, get_ns_hosts/0, get_ns_hosts/1]).
-export([migrate_generated_config/1]).
-export([get_policies/0, set_policies/1]).
-export([get_details/1, get_details/0]).

-define(INIT_SCRIPT, "oz_worker").

%%%===================================================================
%%% Service behaviour callbacks
%%%===================================================================

%%--------------------------------------------------------------------
%% @doc {@link service_behaviour:name/0}
%% @end
%%--------------------------------------------------------------------
-spec name() -> Name :: service:name().
name() ->
    oz_worker.


%%--------------------------------------------------------------------
%% @doc {@link service_behaviour:get_hosts/0}
%% @end
%%--------------------------------------------------------------------
-spec get_hosts() -> Hosts :: [service:host()].
get_hosts() ->
    service:get_hosts(name()).


%%--------------------------------------------------------------------
%% @doc {@link service_behaviour:get_nodes/0}
%% @end
%%--------------------------------------------------------------------
-spec get_nodes() -> Nodes :: [node()].
get_nodes() ->
    service:get_nodes(name()).


%%--------------------------------------------------------------------
%% @doc {@link service_behaviour:get_steps/2}
%% @end
%%--------------------------------------------------------------------
-spec get_steps(Action :: service:action(), Args :: service:ctx()) ->
    Steps :: [service:step()].
get_steps(deploy, Ctx) ->
    service_cluster_worker:get_steps(deploy, Ctx#{name => name()})
    ++ case Ctx of
        #{policies := Policies} ->
            [#steps{action = set_policies,
                ctx = Policies#{hosts => maps:get(hosts, Ctx, get_hosts())}}];
        _ -> []
    end;

get_steps(get_policies, _Ctx) ->
    [#step{function = get_policies, selection = any, args = []}];

get_steps(set_policies, _Ctx) ->
    [#step{function = set_policies, selection = all}];

get_steps(configure_dns_check, Ctx) ->
    [
        #steps{action = set_policies, ctx = Ctx#{subdomain_delegation => false},
            condition = fun(Ctx2) -> not maps:get(built_in_dns_server, Ctx2, true) end}
        | service_cluster_worker:get_steps(configure_dns_check, Ctx)
    ];

get_steps(Action, Ctx) ->
    service_cluster_worker:get_steps(Action, Ctx#{name => name()}).

%%%===================================================================
%%% API functions
%%%===================================================================

%%--------------------------------------------------------------------
%% @doc Configures the service.
%% @end
%%--------------------------------------------------------------------
-spec configure(Ctx :: service:ctx()) -> ok | no_return().
configure(Ctx) ->
    GeneratedConfigFile = onepanel_env:get_config_path(name(), generated),
    VmArgsFile = service_ctx:get(oz_worker_vm_args_file, Ctx),
    OzName = service_ctx:get(onezone_name, Ctx),
    OzDomain = service_ctx:get_domain(onezone_domain, Ctx),

    % TODO VFS-4140 Mark IPs configured only in batch mode
    onepanel_deployment:mark_completed(?PROGRESS_CLUSTER_IPS),

    service_cluster_worker:configure(Ctx#{
        name => name(),
        app_config => #{
            oz_name => OzName,
            http_domain => OzDomain
        },
        generated_config_file => GeneratedConfigFile,
        vm_args_file => VmArgsFile,
        initialize_ip => true
    }).


%%--------------------------------------------------------------------
%% @doc {@link service_cli:start/1}
%% @end
%%--------------------------------------------------------------------
-spec start(Ctx :: service:ctx()) -> ok | no_return().
start(Ctx) ->
    NewCtx = maps:merge(#{
        open_files => service_ctx:get(oz_worker_open_files_limit, Ctx)
    }, Ctx),
    service_cluster_worker:start(NewCtx#{name => name()}).


%%--------------------------------------------------------------------
%% @doc {@link service_cli:stop/1}
%% @end
%%--------------------------------------------------------------------
-spec stop(Ctx :: service:ctx()) -> ok | no_return().
stop(Ctx) ->
    service_cluster_worker:stop(Ctx#{name => name()}).


%%--------------------------------------------------------------------
%% @doc {@link service_cli:status/1}
%% @end
%%--------------------------------------------------------------------
-spec status(Ctx :: service:ctx()) -> service:status().
status(Ctx) ->
    % Since this function is invoked periodically by service_watcher
    % use it to schedule DNS check refresh on a single node
    catch maybe_check_dns(),
    service_cluster_worker:status(Ctx#{name => name()}).


%%--------------------------------------------------------------------
%% @doc Checks if a running service is in a fully functional state.
%% @end
%%--------------------------------------------------------------------
-spec health(service:ctx()) -> service:status().
health(Ctx) ->
    case (catch get_nagios_status(Ctx)) of
        ok -> healthy;
        _ -> unhealthy
    end.


%%--------------------------------------------------------------------
%% @doc {@link service_cluster_worker:wait_for_init/1}
%% @end
%%--------------------------------------------------------------------
-spec wait_for_init(Ctx :: service:ctx()) -> ok | no_return().
wait_for_init(Ctx) ->
    service_cluster_worker:wait_for_init(Ctx#{
        name => name(),
        wait_for_init_attempts => service_ctx:get(
            oz_worker_wait_for_init_attempts, Ctx, integer),
        wait_for_init_delay => service_ctx:get(
            oz_worker_wait_for_init_delay, Ctx, integer)
    }).


%%--------------------------------------------------------------------
%% @doc {@link service_cluster_worker:nagios_report/1}
%% @end
%%--------------------------------------------------------------------
-spec get_nagios_response(Ctx :: service:ctx()) ->
    Response :: http_client:response().
get_nagios_response(Ctx) ->
    service_cluster_worker:get_nagios_response(Ctx#{
        nagios_protocol => service_ctx:get(oz_worker_nagios_protocol, Ctx),
        nagios_port => service_ctx:get(oz_worker_nagios_port, Ctx, integer)
    }).


%%--------------------------------------------------------------------
%% @doc {@link service_cluster_worker:get_nagios_status/1}
%% @end
%%--------------------------------------------------------------------
-spec get_nagios_status(Ctx :: service:ctx()) -> Status :: atom().
get_nagios_status(Ctx) ->
    service_cluster_worker:get_nagios_status(Ctx#{
        nagios_protocol => service_ctx:get(oz_worker_nagios_protocol, Ctx),
        nagios_port => service_ctx:get(oz_worker_nagios_port, Ctx, integer)
    }).


%%--------------------------------------------------------------------
%% @doc {@link letsencrypt_plugin_behaviour:set_http_record/2}
%% @end
%%--------------------------------------------------------------------
set_http_record(Name, Value) ->
    Nodes = get_nodes(),
    {Results, []} = rpc:multicall(Nodes, http_listener,
        set_response_to_letsencrypt_challenge, [Name, Value]),
    lists:foreach(fun(R) -> ok = R end, Results),
    ok.


%%-------------------------------------------------------------------
%% @doc
%% Returns nameserver hostnames and IPs as generated by Onezone's DNS server.
%% @end
%%-------------------------------------------------------------------
-spec get_ns_hosts(service:ctx()) -> [{Name :: binary(), IP :: inet:ip4_address()}].
get_ns_hosts(#{node := Node}) ->
    case rpc:call(Node, dns_config, get_ns_hosts, []) of
        Hosts when is_list(Hosts) -> Hosts
    end.

-spec get_ns_hosts() -> [{Name :: binary(), IP :: inet:ip4_address()}].
get_ns_hosts() ->
    get_ns_hosts(#{node => hd(get_nodes())}).


%%--------------------------------------------------------------------
%% @doc {@link letsencrypt_plugin_behaviour:set_txt_record/1}
%% @end
%%--------------------------------------------------------------------
-spec set_txt_record(service:ctx()) -> ok | no_return().
set_txt_record(#{txt_name := Name, txt_value := Value, txt_ttl := _TTL,
    nodes := [Node | _] = Nodes} = Ctx) ->
    % oz_worker does not support custom TTL times
    CurrentRecords = onepanel_env:get_remote(Node, [dns_static_txt_records], name()),

    ok = onepanel_env:set_remote(Nodes, [dns_static_txt_records],
        [{Name, Value} | CurrentRecords], name()),
    reconcile_dns(Ctx);
set_txt_record(#{txt_name := _, txt_value := _} = Ctx) ->
    set_txt_record(Ctx#{nodes => get_nodes()}).


%%--------------------------------------------------------------------
%% @doc
%% Returns hostname of the dns server responsible for setting txt record.
%% @end
%%--------------------------------------------------------------------
-spec get_dns_server() -> string() | no_return().
get_dns_server() ->
    binary_to_list(get_domain()).


%%--------------------------------------------------------------------
%% @doc {@link letsencrypt_plugin_behaviour:remove_txt_record/1}
%% @end
%%--------------------------------------------------------------------
remove_txt_record(#{txt_name := Name, nodes := Nodes} = Ctx) ->
    CurrentRecords = onepanel_env:get_remote(hd(Nodes),
        [dns_static_txt_records], name()),

    ok = onepanel_env:set_remote(Nodes, [dns_static_txt_records],
        proplists:delete(Name, CurrentRecords), name()),
    reconcile_dns(Ctx);
remove_txt_record(#{txt_name := _} = Ctx) ->
    remove_txt_record(Ctx#{nodes => get_nodes()}).


%%--------------------------------------------------------------------
%% @doc {@link letsencrypt_plugin_behaviour:reload_webcert/0}
%% @end
%%--------------------------------------------------------------------
reload_webcert(Ctx) ->
    service_cluster_worker:reload_webcert(Ctx#{name => name()}).


%%--------------------------------------------------------------------
%% @doc {@link letsencrypt_plugin_behaviour:get_domain/0}
%% @end
%%--------------------------------------------------------------------
-spec get_domain() -> binary().
get_domain() ->
<<<<<<< HEAD
    % Call node with oz_worker and read local file.
    % Do not rpc call oz_worker node to allow checking domain
    % when oz worker is not running.
    Node = hd(get_nodes()),
    Host = onepanel_cluster:node_to_host(Node),

    OpaNode = onepanel_cluster:service_to_node(service_onepanel:name(), Host),
    {ok, DomainStr} = rpc:call(OpaNode, onepanel_env, read_effective,
        [[name(), http_domain], name()]),
    list_to_binary(DomainStr).
=======
    maps:get(domain, get_details(#{})).


%%--------------------------------------------------------------------
%% @doc
%% Returns details of the oz worker. Routes request to a host
%% with oz_worker deployed.
%% @end
%%--------------------------------------------------------------------
-spec get_details(service:ctx()) -> #{name := binary(), domain := binary()}.
get_details(#{hosts := Hosts}) ->
    Node = case Hosts of
        [H|_] -> onepanel_cluster:service_to_node(?APP_NAME, H);
        [] -> node()
    end,
    rpc:call(Node, ?MODULE, get_details, []);

get_details(Ctx) ->
    get_details(Ctx#{hosts => get_hosts()}).


%%--------------------------------------------------------------------
%% @doc
%% Returns details of the oz worker. Must be invoked on a node
%% with oz_worker deployed.
%% @end
%%--------------------------------------------------------------------
-spec get_details() -> #{name := binary(), domain := binary()}.
get_details() ->
    {ok, OzName} = onepanel_env:read_effective([name(), oz_name], name()),
    {ok, OzDomain} = onepanel_env:read_effective([name(), http_domain], name()),
    #{
        name => onepanel_utils:convert(OzName, binary),
        domain => onepanel_utils:convert(OzDomain, binary)
    }.
>>>>>>> 4e1de2c2


%%--------------------------------------------------------------------
%% @doc {@link letsencrypt_plugin_behaviour:get_admin_email/0}
%% @end
%%--------------------------------------------------------------------
-spec get_admin_email(service:ctx()) -> binary() | undefined.
get_admin_email(_Ctx) ->
    undefined.


%%--------------------------------------------------------------------
%% @doc {@link letsencrypt_plugin_behaviour:supports_letsencrypt_challenge/0}
%% @end
%%--------------------------------------------------------------------
-spec supports_letsencrypt_challenge(letsencrypt_api:challenge_type()) ->
    boolean() | unknown.
supports_letsencrypt_challenge(http) -> true;
supports_letsencrypt_challenge(dns) ->
    try
        onepanel_env:get_remote(hd(get_nodes()),
            [subdomain_delegation_enabled], name())
    catch _:_ ->
        unknown
    end;
supports_letsencrypt_challenge(_) -> false.


%%--------------------------------------------------------------------
%% @doc Triggers update of dns server config in oz_worker.
%% @end
%%--------------------------------------------------------------------
-spec reconcile_dns(service:ctx()) -> ok.
reconcile_dns(_Ctx) ->
    ok = rpc:call(hd(get_nodes()), node_manager_plugin, reconcile_dns_config, []).


%%--------------------------------------------------------------------
%% @doc {@link onepanel_env:migrate_generated_config/2}
%% @end
%%--------------------------------------------------------------------
-spec migrate_generated_config(service:ctx()) -> ok | no_return().
migrate_generated_config(Ctx) ->
    service_cluster_worker:migrate_generated_config(Ctx#{
        name => name(),
        variables => [
            [name(), http_domain],
            [name(), oz_name]
        ]
    }).


-spec get_policies() -> #{atom() := term()}.
get_policies() ->
    Node = onepanel_cluster:service_to_node(name()),
    SubdomainDelegation = onepanel_env:get_remote(
        Node, subdomain_delegation_enabled, name()),
    #{
        subdomainDelegation => SubdomainDelegation
    }.


-spec set_policies(Ctx :: service:ctx()) -> ok.
set_policies(#{subdomain_delegation := Delegation} = Ctx) ->
    Node = onepanel_cluster:service_to_node(name()),
    Path = onepanel_env:get_config_path(name(), generated),

    onepanel_env:write([name(), subdomain_delegation_enabled], Delegation, Path),
    onepanel_env:set_remote(Node, subdomain_delegation_enabled, Delegation, name()),

    set_policies(maps:remove(subdomain_delegation, Ctx));
set_policies(_Ctx) ->
    ok.


%%%===================================================================
%%% Internal functions
%%%===================================================================

%%-------------------------------------------------------------------
%% @private
%% @doc
%% If this function is run on the first of service's nodes
%% triggers DNS check cache refresh.
%% @end
%%-------------------------------------------------------------------
maybe_check_dns() ->
    ThisNode = node(),
    ThisHost = onepanel_cluster:node_to_host(ThisNode),
    case ThisHost == hd(get_hosts())
        andalso dns_check:should_update_cache(name()) of

        true -> dns_check:async_update_cache(name());
        false -> ok
    end.<|MERGE_RESOLUTION|>--- conflicted
+++ resolved
@@ -297,18 +297,6 @@
 %%--------------------------------------------------------------------
 -spec get_domain() -> binary().
 get_domain() ->
-<<<<<<< HEAD
-    % Call node with oz_worker and read local file.
-    % Do not rpc call oz_worker node to allow checking domain
-    % when oz worker is not running.
-    Node = hd(get_nodes()),
-    Host = onepanel_cluster:node_to_host(Node),
-
-    OpaNode = onepanel_cluster:service_to_node(service_onepanel:name(), Host),
-    {ok, DomainStr} = rpc:call(OpaNode, onepanel_env, read_effective,
-        [[name(), http_domain], name()]),
-    list_to_binary(DomainStr).
-=======
     maps:get(domain, get_details(#{})).
 
 
@@ -344,7 +332,6 @@
         name => onepanel_utils:convert(OzName, binary),
         domain => onepanel_utils:convert(OzDomain, binary)
     }.
->>>>>>> 4e1de2c2
 
 
 %%--------------------------------------------------------------------
