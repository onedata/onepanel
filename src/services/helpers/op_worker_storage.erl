%%%--------------------------------------------------------------------
%%% @author Krzysztof Trzepla
%%% @copyright (C) 2016 ACK CYFRONET AGH
%%% This software is released under the MIT license
%%% cited in 'LICENSE.txt'.
%%% @end
%%%--------------------------------------------------------------------
%%% @doc This module contains helper functions used during op_worker service
%%% storage configuration.
%%% @end
%%%--------------------------------------------------------------------
-module(op_worker_storage).
-author("Krzysztof Trzepla").

-include("names.hrl").
-include("modules/errors.hrl").

-include_lib("hackney/include/hackney_lib.hrl").
-include_lib("ctool/include/logging.hrl").

%% API
-export([add/1, list/0, get/1, exists/1, exists/2, update/3, remove/2]).
-export([get_supporting_storage/2, get_supporting_storages/2,
    get_file_popularity_configuration/2, get_auto_cleaning_configuration/2]).
-export([is_imported_storage/2, can_be_removed/1]).
-export([maybe_update_file_popularity/3,
    maybe_update_auto_cleaning/3]).

% @formatter:off
-type id() :: binary().
-type space_id() :: op_worker_rpc:od_space_id().
-type name() :: binary().

%% specification for updating or modifying storage
-type param() :: binary() | boolean() | integer() | float() | qos_parameters().
-type storage_params() :: #{
    Key :: atom() => Value :: param()
}.

%% Storage information retrieved from op_worker
-type storage_details() :: #{
    lumaFeed := op_worker_rpc:luma_feed(),
    qosParameters := qos_parameters(),
    atom() := binary()
}.

-type helper_args() :: op_worker_rpc:helper_args().
-type user_ctx() :: op_worker_rpc:helper_user_ctx().
-type storages_map() :: #{Name :: name() => Params :: storage_params()}.
-type qos_parameters() :: #{binary() => binary()}.

%% Opaque terms from op_worker
-type luma_config() :: op_worker_rpc:luma_config().
-type luma_feed() :: op_worker_rpc:luma_feed().
-type helper() :: op_worker_rpc:helper().
% @formatter:on

-export_type([id/0, name/0, storage_params/0, storage_details/0, storages_map/0,
    qos_parameters/0, helper_args/0, user_ctx/0]).

-define(EXEC_AND_THROW_ON_ERROR(Fun, Args),
    exec_and_throw_on_error(Fun, Args)
).

%%%===================================================================
%%% API functions
%%%===================================================================

%%--------------------------------------------------------------------
%% @doc Adds specified storage.
%% Before each addition verifies that given storage is accessible for all
%% op_worker service nodes and aborts upon error.
%% This verification is skipped for readonly storages.
% TODO VFS-6951 refactor storage configuration API
%% @end
%%--------------------------------------------------------------------
-spec add(Ctx :: #{name := name(), params := storage_params()}) ->
    {op_worker_storage:name(), {ok, op_worker_storage:id()} | {error, term()}}.
add(#{name := Name, params := Params}) ->
    {ok, OpNode} = nodes:any(?SERVICE_OPW),
    StorageName = onepanel_utils:convert(Name, binary),
    StorageType = onepanel_utils:get_converted(type, Params, binary),

    Result = try
        add(OpNode, StorageName, StorageType, Params)
    catch
        _:{error, Reason} ->
            {error, Reason};
<<<<<<< HEAD
        Class:Reason:Stacktrace ->
            ?error_stacktrace("Unexpected error when adding storage '~ts' (~ts) - ~w:~p", [
                StorageName, StorageType, Class, Reason
            ], Stacktrace),
            {error, storage_add_failed}
    end,
=======
        Class:Reason ->
            ?error_stacktrace("Unexpected error when adding storage '~ts' (~ts) - ~w:~p", [
                StorageName, StorageType, Class, Reason
            ]),
            {error, storage_add_failed}
    end,

>>>>>>> 053bb2b9
    case Result of
        {ok, AddedStorageId} ->
            ?notice("Successfully added storage '~ts' (~ts) with Id: '~ts'", [
                StorageName, StorageType, AddedStorageId
            ]);
        {error, _} = Error ->
            ?error("Failed to add storage '~ts' (~ts) due to ~p", [
                StorageName, StorageType, Error
<<<<<<< HEAD
            ])
    end,
    {StorageName, Result}.
=======
            ]),
            throw(Error)
    end.
>>>>>>> 053bb2b9


%%--------------------------------------------------------------------
%% @doc Updates details of a selected storage in op_worker service.
%% @end
%%--------------------------------------------------------------------
-spec update(OpNode :: node(), Id :: id(), Params :: storage_params()) ->
    storage_details().
update(OpNode, Id, NewParams) ->
    Storage = op_worker_storage:get(Id),
    Id = maps:get(id, Storage),
    CurrentName = maps:get(name, Storage),
    StorageType = maps:get(type, Storage),
    CurrentReadonly = maps:get(readonly, Storage),
    CurrentImported = maps:get(importedStorage, Storage),
    % remove qosParameters as they are a map and will cause errors
    % when preprocessing arg by conversion to binary
    PlainValueNewParams = maps:remove(qosParameters, NewParams),

    Readonly = maps:get(readonly, NewParams, CurrentReadonly),
    Imported = maps:get(importedStorage, NewParams, CurrentImported),
    Name = maps:get(name, NewParams, CurrentName),

    VerificationParams = case maps:get(type, PlainValueNewParams) of
        ?EMBEDDED_CEPH_STORAGE_TYPE ->
            maps:merge(PlainValueNewParams, service_ceph:make_storage_params(Name));
        _ ->
            PlainValueNewParams
    end,

    % fill params with current configuration for the verification function
    VerificationParams2 = maps:merge(maps:remove(qosParameters, Storage), VerificationParams),

    % TODO VFS-6951 refactor storage configuration API
    {ok, CurrentHelper} = op_worker_rpc:storage_get_helper(OpNode, Id),
    CurrentArgs = op_worker_rpc:get_helper_args(OpNode, CurrentHelper),
    CurrentAdminCtx = op_worker_rpc:get_helper_admin_ctx(OpNode, CurrentHelper),
    VerificationParams3 = maps:merge(CurrentArgs, VerificationParams2),
    VerificationParams4 = maps:merge(CurrentAdminCtx, VerificationParams3),

    UserCtx = make_user_ctx(OpNode, StorageType, VerificationParams4),
    {ok, Helper} = make_helper(OpNode, StorageType, UserCtx, VerificationParams4),
    verify_configuration(OpNode, Id, VerificationParams4, Helper),

    % @TODO VFS-5513 Modify everything in a single datastore operation
    % TODO VFS-6951 refactor storage configuration API
    lists:foreach(fun({Fun, Args}) ->
        ?EXEC_AND_THROW_ON_ERROR(Fun, Args)
    end,
        [
            {fun maybe_update_qos_parameters/3, [OpNode, Id, NewParams]},
            {fun maybe_update_name/3, [OpNode, Id, PlainValueNewParams]},
            {fun maybe_update_admin_ctx/4, [OpNode, Id, StorageType, PlainValueNewParams]},
            {fun maybe_update_args/4, [OpNode, Id, StorageType, PlainValueNewParams]},
            {fun maybe_update_luma_config/3, [OpNode, Id, NewParams]},
            {fun update_readonly_and_imported/4, [OpNode, Id, Readonly, Imported]}
        ]
    ),
    make_update_result(OpNode, Id).


%%--------------------------------------------------------------------
%% @doc Removes given storage.
%% Fails if any space is supported by this storage.
%% @end
%%--------------------------------------------------------------------
-spec remove(OpNode :: node(), id()) -> ok | no_return().
remove(OpNode, Id) ->
    case op_worker_rpc:storage_safe_remove(OpNode, Id) of
        ok ->
            ?info("Successfully removed storage with id ~p", [Id]),
            ok;
        {error, storage_in_use} ->
            throw(?ERROR_STORAGE_IN_USE)
    end.


%%--------------------------------------------------------------------
%% @doc Returns lists of storage ids currently configured in op_worker
%% service.
%% @end
%%--------------------------------------------------------------------
-spec list() -> [id()].
list() ->
    {ok, Ids} = op_worker_rpc:get_storages(),
    Ids.


%%--------------------------------------------------------------------
%% @doc Returns details of a selected storage from op_worker service.
%% @end
%%--------------------------------------------------------------------
-spec get(Id :: id()) -> storage_details().
get(Id) ->
    {ok, Map} = op_worker_rpc:storage_describe(Id),

    % In case of s3 storage we want scheme to be a part of hostname.
    DetailsMap = case maps:get(<<"type">>, Map) of
        <<"s3">> -> join_scheme_and_hostname_args(Map);
        _ -> Map
    end,
    onepanel_utils:convert(
        maps_utils:undefined_to_null(DetailsMap),
        {keys, atom}).


%%--------------------------------------------------------------------
%% @doc Returns storage supporting given space on given OpNode.
%% @end
%%--------------------------------------------------------------------
-spec get_supporting_storage(OpNode :: node(), SpaceId :: id()) -> id().
get_supporting_storage(OpNode, SpaceId) ->
    {ok, StorageIds} = get_supporting_storages(OpNode, SpaceId),
    hd(StorageIds).


%%--------------------------------------------------------------------
%% @doc Returns all storages supporting given space on given OpNode.
%% @end
%%--------------------------------------------------------------------
-spec get_supporting_storages(OpNode :: node(), SpaceId :: id()) -> {ok, [id()]}.
get_supporting_storages(OpNode, SpaceId) ->
    op_worker_rpc:space_logic_get_storages(OpNode, SpaceId).


%%--------------------------------------------------------------------
%% @doc Checks whether space storage is mounted in root.
%% @end
%%--------------------------------------------------------------------
-spec is_imported_storage(OpNode :: node(), StorageId :: id()) ->
    boolean().
is_imported_storage(OpNode, StorageId) ->
    op_worker_rpc:storage_is_imported_storage(OpNode, StorageId).

%%-------------------------------------------------------------------
%% @doc
%% Enables or disables file popularity.
%% @end
%%-------------------------------------------------------------------
-spec maybe_update_file_popularity(Node :: node(), SpaceId :: id(), map()) -> ok.
maybe_update_file_popularity(_Node, _SpaceId, Args) when map_size(Args) =:= 0 ->
    ok;
maybe_update_file_popularity(Node, SpaceId, Args) ->
    Configuration = parse_file_popularity_configuration(Args),
    case op_worker_rpc:file_popularity_api_configure(Node, SpaceId, Configuration) of
        {error, _} = Error -> throw(Error);
        Result -> Result
    end.


%%-------------------------------------------------------------------
%% @doc
%% Updates autocleaning configuration.
%% @end
%%-------------------------------------------------------------------
-spec maybe_update_auto_cleaning(OpNode :: node(), space_id(), map()) -> ok.
maybe_update_auto_cleaning(_OpNode, _SpaceId, Args) when map_size(Args) =:= 0 ->
    ok;
maybe_update_auto_cleaning(OpNode, SpaceId, Args) ->
    Configuration = parse_auto_cleaning_configuration(Args),
    case op_worker_rpc:autocleaning_configure(OpNode, SpaceId, Configuration) of
        {error, _} = Error -> throw(Error);
        Result -> Result
    end.


%%-------------------------------------------------------------------
%% @doc
%% This function is responsible for fetching file-popularity
%% configuration from provider.
%% @end
%%-------------------------------------------------------------------
-spec get_file_popularity_configuration(OpNode :: node(),
    space_id()) -> #{atom() => term()}.
get_file_popularity_configuration(OpNode, SpaceId) ->
    case op_worker_rpc:file_popularity_api_get_configuration(OpNode, SpaceId) of
        {ok, DetailsMap} ->
            kv_utils:copy_found([
                {enabled, enabled},
                {example_query, exampleQuery},
                {last_open_hour_weight, lastOpenHourWeight},
                {avg_open_count_per_day_weight, avgOpenCountPerDayWeight},
                {max_avg_open_count_per_day, maxAvgOpenCountPerDay}
            ], DetailsMap);
        {error, _} = Error ->
            % the only possible errors here are from op-worker datastore,
            % cannot be handled gracefully by Onepanel
            error(Error)
    end.

%%-------------------------------------------------------------------
%% @doc
%% This function is responsible for fetching autocleaning details from
%% provider.
%% @end
%%-------------------------------------------------------------------
-spec get_auto_cleaning_configuration(OpNode :: node(), space_id()) -> #{atom() => term()}.
get_auto_cleaning_configuration(OpNode, SpaceId) ->
    DetailsMap = op_worker_rpc:autocleaning_get_configuration(OpNode, SpaceId),
    DetailsMap2 = kv_utils:copy_found([
        {[rules, min_file_size], [rules, minFileSize]},
        {[rules, max_file_size], [rules, maxFileSize]},
        {[rules, min_hours_since_last_open], [rules, minHoursSinceLastOpen]},
        {[rules, max_open_count], [rules, maxOpenCount]},
        {[rules, max_hourly_moving_average], [rules, maxHourlyMovingAverage]},
        {[rules, max_daily_moving_average], [rules, maxDailyMovingAverage]},
        {[rules, max_monthly_moving_average], [rules, maxMonthlyMovingAverage]}
    ], DetailsMap, DetailsMap),
    maps_utils:undefined_to_null(DetailsMap2).

%%-------------------------------------------------------------------
%% @doc
%% Checks if given storage can be removed, i.e. does not support
%% any space.
%% @end
%%-------------------------------------------------------------------
-spec can_be_removed(id()) -> boolean().
can_be_removed(StorageId) ->
    not op_worker_rpc:storage_supports_any_space(StorageId).

%%%===================================================================
%%% Internal functions
%%%===================================================================

%%--------------------------------------------------------------------
%% @private
%% @doc Handles addition of a single storage. Ensures read/write access
%% beforehand.
%% Uses given OpNode for op_worker operations.
%% @end
%%--------------------------------------------------------------------
-spec add(OpNode :: node(), Name :: binary(), StorageType :: binary(), Params :: storage_params()) ->
    {ok, op_worker_storage:id()} | {error, Reason :: term()}.
add(OpNode, Name, StorageType, Params) ->
<<<<<<< HEAD
    ?info("Gathering storage configuration for '~ts' (~ts)~nParameters: ~p", [
        Name, StorageType, maps:without([type], Params)
    ]),
=======
    log_gathered_storage_configuration(Name, StorageType, Params),

>>>>>>> 053bb2b9
    {QosParameters, StorageParams} = maps:take(qosParameters, Params),
    Readonly = onepanel_utils:get_converted(readonly, StorageParams, boolean, false),
    % if skipStorageDetection is not defined, set it to the same value as Readonly
    SkipStorageDetection = onepanel_utils:get_converted(skipStorageDetection, StorageParams, boolean, Readonly),
    ImportedStorage = onepanel_utils:get_converted(importedStorage, StorageParams, boolean, false),
    ArchiveStorage = onepanel_utils:get_converted(archiveStorage, StorageParams, boolean, false),

    % ensure all params are in the config map
    StorageParams2 = StorageParams#{
        readonly => Readonly,
        skipStorageDetection => SkipStorageDetection,
        importedStorage => ImportedStorage,
        archiveStorage => ArchiveStorage
    },
    UserCtx = make_user_ctx(OpNode, StorageType, StorageParams2),
    {ok, Helper} = make_helper(OpNode, StorageType, UserCtx, StorageParams2),

    verify_configuration(OpNode, Name, StorageParams2, Helper),

    LumaConfig = make_luma_config(OpNode, StorageParams2),
    LumaFeed = onepanel_utils:get_converted(lumaFeed, Params, atom, auto),

<<<<<<< HEAD
    try SkipStorageDetection orelse verify_write_access(Helper, LumaFeed) of
        _ ->
            ?info("Adding storage: '~ts' (~ts)", [Name, StorageType]),
            case op_worker_rpc:storage_create(Name, Helper, LumaConfig, ImportedStorage,
                Readonly, normalize_numeric_qos_parameters(QosParameters)
            ) of
                {ok, StorageId} -> {ok, StorageId};
                {error, Reason} -> {error, Reason}
            end
=======
    SkipStorageDetection orelse verify_write_access(Helper, LumaFeed),

    try SkipStorageDetection orelse verify_write_access(Helper, LumaFeed) of
        _ ->
            ?info("Adding storage: '~ts' (~ts)", [Name, StorageType]),
            op_worker_rpc:storage_create(
                Name, Helper, LumaConfig, ImportedStorage, Readonly, normalize_numeric_qos_parameters(QosParameters)
            )
>>>>>>> 053bb2b9
    catch
        _ErrType:Error ->
            Error
    end.


%%--------------------------------------------------------------------
%% @private
%% @doc Uses op_worker to create a helper record.
%% @end
%%--------------------------------------------------------------------
-spec make_helper(OpNode :: node(), StorageType :: binary(), UserCtx :: user_ctx(),
    Params :: storage_params()) ->
    {ok, helper()} | {badrpc, term()}.
make_helper(OpNode, StorageType, AdminCtx, Params) ->
    Args = make_helper_args(OpNode, StorageType, Params),
    op_worker_rpc:new_helper(OpNode, StorageType, Args, AdminCtx).


%%--------------------------------------------------------------------
%% @private @doc Returns luma config acquired from provider.
%% If lumaFeed is set to <<"external">> it parses other luma arguments
%% from StorageParams .
%% Throws error if lumaEnabled is true and other arguments are missing.
%% @end
%%--------------------------------------------------------------------
-spec make_luma_config(OpNode :: node(), StorageParams :: storage_params()) -> luma_config().
make_luma_config(OpNode, StorageParams) ->
    case onepanel_utils:get_converted(lumaFeed, StorageParams, atom, auto) of
        auto ->
            op_worker_rpc:new_luma_config(OpNode, auto);
        local ->
            op_worker_rpc:new_luma_config(OpNode, local);
        external ->
            Url = get_required_luma_arg(lumaFeedUrl, StorageParams, binary),
            ApiKey = onepanel_utils:get_converted(lumaFeedApiKey, StorageParams, binary, undefined),
            op_worker_rpc:new_luma_config_with_external_feed(OpNode, Url, ApiKey)
    end.


-spec verify_configuration(node(), id() | name(), storage_params(), helper()) -> ok.
verify_configuration(OpNode, NameOrId, StorageParams, Helper) ->
    case op_worker_rpc:storage_verify_configuration(OpNode, NameOrId, StorageParams, Helper) of
        ok -> ok;
        {error, _} = Error -> throw(Error)
    end.


%%--------------------------------------------------------------------
%% @private @doc Verifies that storage is accessible for all op_worker
%% service nodes.
%% @end
%%--------------------------------------------------------------------
-spec verify_write_access(helper(), luma_feed()) ->
    ok | no_return().
verify_write_access(Helper, LumaFeed) ->
    case op_worker_rpc:verify_storage_on_all_nodes(Helper, LumaFeed) of
        ok -> ok;
        {error, _} = Error -> throw(Error)
    end.


%%--------------------------------------------------------------------
%% @private @doc Returns LUMA argument value associated with Key
%% in StorageParams. Throws error if key is missing
%% @end
%%--------------------------------------------------------------------
-spec get_required_luma_arg(Key :: atom(), StorageParams :: storage_params(),
    Type :: onepanel_utils:type()) -> term().
get_required_luma_arg(Key, StorageParams, Type) ->
    case onepanel_utils:find_converted(Key, StorageParams, Type) of
        error -> throw(?ERROR_MISSING_REQUIRED_VALUE(str_utils:to_binary(Key)));
        {ok, Value} -> Value
    end.


%%--------------------------------------------------------------------
%% @private @doc Creates response for modify request
%% by gathering current storage params and performing a write test
%% as when adding new storage.
%% @end
%%--------------------------------------------------------------------
-spec make_update_result(OpNode :: node(), StorageId :: id()) -> storage_details().
make_update_result(OpNode, StorageId) ->
    Details = ?MODULE:get(StorageId),
    #{name := Name, lumaFeed := LumaFeed} = Details,
    Readonly = onepanel_utils:get_converted(readonly, Details, boolean, false),
    SkipStorageDetection = onepanel_utils:get_converted(skipStorageDetection, Details, boolean, Readonly),
    ?info("Modified storage ~tp (~tp)", [Name, StorageId]),
    try
        {ok, Helper} = op_worker_rpc:storage_get_helper(OpNode, StorageId),
        case SkipStorageDetection of
            true ->
                Details;
            false ->
                verify_write_access(Helper, LumaFeed),
                Details#{verificationPassed => true}
        end
    catch ErrType:Error ->
        ?warning("Verfication of modified storage ~p (~p) failed: ~tp:~tp",
            [Name, StorageId, ErrType, Error]),
        Details#{verificationPassed => false}
    end.

%%--------------------------------------------------------------------
%% @doc
%% Creates helper arguments based on storage params from user input.
%% @end
%%--------------------------------------------------------------------
-spec make_helper_args(OpNode :: node(), StorageType :: binary(),
    Params :: storage_params()) -> helper_args().
make_helper_args(OpNode, StorageType, Params) ->
    op_worker_rpc:prepare_helper_args(OpNode, StorageType, convert_to_binaries(Params)).


%%--------------------------------------------------------------------
%% @doc
%% Creates storage user ctx based on storage params from user input.
%% @end
%%--------------------------------------------------------------------
-spec make_user_ctx(OpNode :: node(), StorageType :: binary(),
    Params :: storage_params()) -> user_ctx().
make_user_ctx(OpNode, StorageType, Params) ->
    op_worker_rpc:prepare_user_ctx_params(OpNode,
        StorageType, convert_to_binaries(Params)).


%%--------------------------------------------------------------------
%% @doc
%% Prepares luma params based on storage params from user input.
%% @end
%%--------------------------------------------------------------------
-spec make_luma_params(Params :: storage_params()) ->
    #{url => binary(), api_key => binary(), luma_feed => op_worker_rpc:luma_feed()}.
make_luma_params(Params) ->
    kv_utils:copy_found([
        {lumaFeedUrl, url},
        {lumaFeedApiKey, api_key},
        {lumaFeed, feed}
    ], Params).


%% @private
-spec maybe_update_name(OpNode :: node(), Id :: id(), Params :: storage_params()) ->
    ok | no_return().
maybe_update_name(OpNode, Id, #{name := Name}) ->
    ok = op_worker_rpc:storage_update_name(OpNode, Id, Name);

maybe_update_name(_OpNode, _Id, _Params) ->
    ok.


%% @private
-spec maybe_update_admin_ctx(OpNode :: node(), Id :: id(), Type :: binary(),
    Params :: storage_params()) -> ok | no_return().
maybe_update_admin_ctx(OpNode, Id, Type, Params) ->
    Ctx = make_user_ctx(OpNode, Type, Params),
    case maps:size(Ctx) of
        0 -> ok;
        _ -> ok = op_worker_rpc:storage_update_admin_ctx(OpNode, Id, Ctx)
    end.


%% @private
-spec maybe_update_args(OpNode :: node(), Id :: id(), Type :: binary(),
    Params :: storage_params()) -> ok | no_return().
maybe_update_args(OpNode, Id, Type, Params) ->
    Args = make_helper_args(OpNode, Type, Params),
    case maps:size(Args) of
        0 -> ok;
        _ -> ok = op_worker_rpc:storage_update_helper_args(OpNode, Id, Args)
    end.


%% @private
-spec maybe_update_luma_config(OpNode :: node(), Id :: id(),
    Params :: #{atom() => term()}) -> ok | no_return().
maybe_update_luma_config(OpNode, Id, Params) ->
    case make_luma_params(Params) of
        Empty when map_size(Empty) == 0 ->
            ok;
        Changes ->
            ok = op_worker_rpc:storage_update_luma_config(OpNode, Id, Changes)
    end.


-spec maybe_update_qos_parameters(OpNode :: node(), Id :: id(),
    storage_params()) -> ok | errors:error().
maybe_update_qos_parameters(OpNode, Id, #{qosParameters := Parameters}) ->
    update_qos_parameters(OpNode, Id, normalize_numeric_qos_parameters(Parameters));
maybe_update_qos_parameters(_OpNode, _Id, _) ->
    ok.


-spec update_qos_parameters(OpNode :: node(), Id :: id(),
    qos_parameters()) -> ok | errors:error().
update_qos_parameters(OpNode, Id, Parameters) ->
    op_worker_rpc:storage_set_qos_parameters(OpNode, Id, Parameters).


-spec update_readonly_and_imported(OpNode :: node(), Id :: id(),
    boolean(), boolean()) -> ok.
update_readonly_and_imported(OpNode, Id, Readonly, Imported) ->
    ok = op_worker_rpc:storage_update_readonly_and_imported(OpNode, Id, Readonly, Imported).


%%--------------------------------------------------------------------
%% @doc Checks if storage with given id exists.
%% @end
%%--------------------------------------------------------------------
-spec exists(id()) -> boolean().
exists(StorageId) ->
    {ok, Node} = nodes:any(?SERVICE_OPW),
    op_worker_rpc:storage_exists(Node, StorageId).


%%--------------------------------------------------------------------
%% @doc Checks if storage with given id exists,
%% using provided op_worker node for rpc.
%% @end
%%--------------------------------------------------------------------
-spec exists(Node :: node(), id()) -> boolean().
exists(Node, StorageId) ->
    op_worker_rpc:storage_exists(Node, StorageId).


%%--------------------------------------------------------------------
%% @private @doc Parses and validates auto-cleaning configuration
%% arguments.
%% @end
%%--------------------------------------------------------------------
-spec parse_auto_cleaning_configuration(map()) -> map().
parse_auto_cleaning_configuration(Args) ->
    maps_utils:remove_undefined(#{
        enabled => onepanel_utils:get_converted(enabled, Args, boolean, undefined),
        target => onepanel_utils:get_converted([target], Args, integer, undefined),
        threshold => onepanel_utils:get_converted([threshold], Args, integer, undefined),
        rules => parse_auto_cleaning_rules(Args)
    }).

%%--------------------------------------------------------------------
%% @private @doc Parses and validates auto-cleaning rules
%% configuration arguments.
%% @end
%%--------------------------------------------------------------------
-spec parse_auto_cleaning_rules(map()) -> map().
parse_auto_cleaning_rules(Args) ->
    ParsedRules = #{
        enabled => onepanel_utils:get_converted([rules, enabled], Args, boolean, undefined)
    },
    ParsedRules2 = lists:foldl(fun(RuleName, AccIn) ->
        RuleSettingConfig = parse_auto_cleaning_rule_setting(RuleName, Args),
        case map_size(RuleSettingConfig) == 0 of
            true ->
                AccIn;
            false ->
                AccIn#{RuleName => RuleSettingConfig}
        end
    end, ParsedRules, [
        min_file_size, max_file_size, min_hours_since_last_open, max_open_count,
        max_hourly_moving_average, max_daily_moving_average, max_monthly_moving_average
    ]),
    maps_utils:remove_undefined(ParsedRules2).

%%--------------------------------------------------------------------
%% @private @doc Parses and validates auto-cleaning rule setting.
%% @end
%%--------------------------------------------------------------------
-spec parse_auto_cleaning_rule_setting(atom(), map()) -> map().
parse_auto_cleaning_rule_setting(RuleName, Args) ->
    maps_utils:remove_undefined(#{
        enabled => onepanel_utils:get_converted([rules, RuleName, enabled], Args, boolean, undefined),
        value => onepanel_utils:get_converted([rules, RuleName, value], Args, integer, undefined)
    }).

%%-------------------------------------------------------------------
%% @private @doc Parses and validates file-popularity configuration
%% @end
%%-------------------------------------------------------------------
-spec parse_file_popularity_configuration(map()) -> map().
parse_file_popularity_configuration(Args) ->
    maps_utils:remove_undefined(#{
        enabled => onepanel_utils:get_converted(enabled, Args, boolean, undefined),
        last_open_hour_weight => onepanel_utils:get_converted(last_open_hour_weight, Args, float, undefined),
        avg_open_count_per_day_weight => onepanel_utils:get_converted(avg_open_count_per_day_weight, Args, float, undefined),
        max_avg_open_count_per_day => onepanel_utils:get_converted(max_avg_open_count_per_day, Args, float, undefined)
    }).


%% @private
-spec convert_to_binaries(#{term() => term()}) -> #{binary() => binary()}.
convert_to_binaries(Map) ->
    onepanel_utils:convert(Map, {map, binary}).


%% @private
-spec normalize_numeric_qos_parameters(#{Term => binary()}) -> #{Term => binary() | number()}.
normalize_numeric_qos_parameters(QosParameters) ->
    maps:map(fun(_Key, Value) ->
        try
            %% JSON decoding parses any number (integer or float) expressed as string
            json_utils:decode(Value)
        catch
            _:invalid_json -> Value
        end
    end, QosParameters).

%% @private
-spec exec_and_throw_on_error(function(), [term()]) -> ok | {ok, term()}.
exec_and_throw_on_error(Function, Args) ->
    try apply(Function, Args) of
        ok -> ok;
        {ok, Res} -> {ok, Res};
        {error, _} = Error -> throw(Error)
    catch
        error:{badmatch, Error2} ->
            throw(Error2)
    end.


%% @private
-spec join_scheme_and_hostname_args(map()) -> map().
join_scheme_and_hostname_args(Map) ->
    Scheme = maps:get(<<"scheme">>, Map),
    HostName = maps:get(<<"hostname">>, Map),
    maps:put(<<"hostname">>, str_utils:join_binary([Scheme, <<"://">>, HostName]), maps:remove(<<"scheme">>, Map)).


%% @private
-spec log_gathered_storage_configuration(Name :: binary(), StorageType :: binary(), Params :: storage_params()) ->
    ok.
log_gathered_storage_configuration(Name, StorageType, Params) ->
    ParamsWithBinaryKeys = maps:fold(fun(AtomKey, Value, Acc) ->
        Acc#{atom_to_binary(AtomKey, utf8) => Value}
    end, #{}, Params),
    RedactedParams = op_worker_rpc:redact_confidential_helper_params(
        StorageType, maps:without([<<"type">>], ParamsWithBinaryKeys)
    ),
    FormattedParams = lists:map(fun
        ({Key, Value}) when is_binary(Value) ->
            str_utils:format_bin("    ~s: ~s", [Key, Value]);
        ({Key, Value}) ->
            str_utils:format_bin("    ~s: ~p", [Key, Value])
    end, maps:to_list(RedactedParams)),
    ?info("Gathered storage configuration for '~ts' (~ts) - parameters: ~n~s", [
        Name, StorageType, str_utils:join_as_binaries(FormattedParams, str_utils:format_bin("~n", []))
    ]).<|MERGE_RESOLUTION|>--- conflicted
+++ resolved
@@ -86,22 +86,12 @@
     catch
         _:{error, Reason} ->
             {error, Reason};
-<<<<<<< HEAD
         Class:Reason:Stacktrace ->
             ?error_stacktrace("Unexpected error when adding storage '~ts' (~ts) - ~w:~p", [
                 StorageName, StorageType, Class, Reason
             ], Stacktrace),
             {error, storage_add_failed}
     end,
-=======
-        Class:Reason ->
-            ?error_stacktrace("Unexpected error when adding storage '~ts' (~ts) - ~w:~p", [
-                StorageName, StorageType, Class, Reason
-            ]),
-            {error, storage_add_failed}
-    end,
-
->>>>>>> 053bb2b9
     case Result of
         {ok, AddedStorageId} ->
             ?notice("Successfully added storage '~ts' (~ts) with Id: '~ts'", [
@@ -110,15 +100,9 @@
         {error, _} = Error ->
             ?error("Failed to add storage '~ts' (~ts) due to ~p", [
                 StorageName, StorageType, Error
-<<<<<<< HEAD
             ])
     end,
     {StorageName, Result}.
-=======
-            ]),
-            throw(Error)
-    end.
->>>>>>> 053bb2b9
 
 
 %%--------------------------------------------------------------------
@@ -353,14 +337,8 @@
 -spec add(OpNode :: node(), Name :: binary(), StorageType :: binary(), Params :: storage_params()) ->
     {ok, op_worker_storage:id()} | {error, Reason :: term()}.
 add(OpNode, Name, StorageType, Params) ->
-<<<<<<< HEAD
-    ?info("Gathering storage configuration for '~ts' (~ts)~nParameters: ~p", [
-        Name, StorageType, maps:without([type], Params)
-    ]),
-=======
     log_gathered_storage_configuration(Name, StorageType, Params),
 
->>>>>>> 053bb2b9
     {QosParameters, StorageParams} = maps:take(qosParameters, Params),
     Readonly = onepanel_utils:get_converted(readonly, StorageParams, boolean, false),
     % if skipStorageDetection is not defined, set it to the same value as Readonly
@@ -383,26 +361,12 @@
     LumaConfig = make_luma_config(OpNode, StorageParams2),
     LumaFeed = onepanel_utils:get_converted(lumaFeed, Params, atom, auto),
 
-<<<<<<< HEAD
-    try SkipStorageDetection orelse verify_write_access(Helper, LumaFeed) of
-        _ ->
-            ?info("Adding storage: '~ts' (~ts)", [Name, StorageType]),
-            case op_worker_rpc:storage_create(Name, Helper, LumaConfig, ImportedStorage,
-                Readonly, normalize_numeric_qos_parameters(QosParameters)
-            ) of
-                {ok, StorageId} -> {ok, StorageId};
-                {error, Reason} -> {error, Reason}
-            end
-=======
-    SkipStorageDetection orelse verify_write_access(Helper, LumaFeed),
-
     try SkipStorageDetection orelse verify_write_access(Helper, LumaFeed) of
         _ ->
             ?info("Adding storage: '~ts' (~ts)", [Name, StorageType]),
             op_worker_rpc:storage_create(
                 Name, Helper, LumaConfig, ImportedStorage, Readonly, normalize_numeric_qos_parameters(QosParameters)
             )
->>>>>>> 053bb2b9
     catch
         _ErrType:Error ->
             Error
@@ -735,9 +699,9 @@
 -spec log_gathered_storage_configuration(Name :: binary(), StorageType :: binary(), Params :: storage_params()) ->
     ok.
 log_gathered_storage_configuration(Name, StorageType, Params) ->
-    ParamsWithBinaryKeys = maps:fold(fun(AtomKey, Value, Acc) ->
-        Acc#{atom_to_binary(AtomKey, utf8) => Value}
-    end, #{}, Params),
+    ParamsWithBinaryKeys = maps_utils:map_key_value(fun(AtomKey, Value) ->
+        {atom_to_binary(AtomKey, utf8), Value}
+    end, Params),
     RedactedParams = op_worker_rpc:redact_confidential_helper_params(
         StorageType, maps:without([<<"type">>], ParamsWithBinaryKeys)
     ),
