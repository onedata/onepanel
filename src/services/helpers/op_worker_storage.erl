%%%--------------------------------------------------------------------
%%% @author Krzysztof Trzepla
%%% @copyright (C) 2016 ACK CYFRONET AGH
%%% This software is released under the MIT license
%%% cited in 'LICENSE.txt'.
%%% @end
%%%--------------------------------------------------------------------
%%% @doc This module contains helper functions used during op_worker service
%%% storage configuration.
%%% @end
%%%--------------------------------------------------------------------
-module(op_worker_storage).
-author("Krzysztof Trzepla").

-include("names.hrl").
-include("modules/errors.hrl").

-include_lib("hackney/include/hackney_lib.hrl").
-include_lib("ctool/include/logging.hrl").

%% API
-export([add/2, list/0, get/1, exists/2, update/3, remove/2]).
-export([get_supporting_storage/2, get_supporting_storages/2,
    get_file_popularity_configuration/2, get_auto_cleaning_configuration/2]).
-export([is_mounted_in_root/2, can_be_removed/1]).
-export([maybe_update_file_popularity/3,
    maybe_update_auto_cleaning/3, invalidate_luma_cache/1]).

% @formatter:off
-type id() :: binary().
-type name() :: binary().

%% specification for updating or modifying storage
-type param() :: binary() | boolean() | integer() | float() | qos_parameters().
-type storage_params() :: #{
    Key :: atom() => Value :: param()
}.

%% Storage information retrieved from op_worker
-type storage_details() :: #{
    readonly | insecure | lumaEnabled := boolean(),
    qosParameters := qos_parameters(),
    atom() := binary()
}.

-type helper_args() :: op_worker_rpc:helper_args().
-type user_ctx() :: op_worker_rpc:helper_user_ctx().
<<<<<<< HEAD
-type storages_map() :: #{Name :: name() => Params :: storage_params()}.
-type qos_parameters() :: #{binary() => binary()}.
=======
>>>>>>> 92470d1e

%% Opaque terms from op_worker
-type luma_config() :: op_worker_rpc:luma_config().
-type helper() :: op_worker_rpc:helper().
% @formatter:on

<<<<<<< HEAD
-export_type([id/0, storage_params/0, storage_details/0, storages_map/0,
    qos_parameters/0, helper_args/0, user_ctx/0]).
=======
-export_type([id/0, storage_params/0, storage_details/0, helper_args/0, user_ctx/0]).
>>>>>>> 92470d1e

%%%===================================================================
%%% API functions
%%%===================================================================

%%--------------------------------------------------------------------
%% @doc Adds specified storage.
%% Before each addition verifies that given storage is accessible for all
%% op_worker service nodes and aborts upon error.
%% This verification is skipped for readonly storages.
%% @end
%%--------------------------------------------------------------------
-spec add(Ctx :: #{name := name(), params := storage_params()},
    IgnoreExists :: boolean()) -> ok | no_return().
add(#{name := Name, params := Params}, IgnoreExists) ->
    {ok, OpNode} = nodes:any(?SERVICE_OPW),
<<<<<<< HEAD
    ?info("Adding ~b storage(s)", [maps:size(Storages)]),
    maps:fold(fun(Key, Value, _) ->
        StorageName = onepanel_utils:convert(Key, binary),
        StorageType = onepanel_utils:typed_get(type, Value, binary),

        Result = case {exists(OpNode, {name, StorageName}), IgnoreExists} of
            {true, true} -> skipped;
            {true, false} -> {error, already_exists};
            _ ->
                {QosParams, StorageParams} = maps:take(qosParameters, Value),
                add(OpNode, StorageName, StorageParams, QosParams)
        end,

        case Result of
            skipped ->
                ?info("Storage already exists, skipping: \"~s\" (~s)",
                    [StorageName, StorageType]),
                ok;
            ok -> ?info("Successfully added storage: \"~s\" (~s)",
=======
    StorageName = onepanel_utils:convert(Name, binary),
    StorageType = onepanel_utils:typed_get(type, Params, binary),

    Result = case {exists(OpNode, {name, StorageName}), IgnoreExists} of
        {true, true} -> skipped;
        {true, false} -> {error, already_exists};
        _ -> add(OpNode, StorageName, Params)
    end,

    case Result of
        skipped ->
            ?info("Storage already exists, skipping: \"~ts\" (~ts)",
>>>>>>> 92470d1e
                [StorageName, StorageType]),
            ok;
        ok -> ?info("Successfully added storage: \"~ts\" (~ts)",
            [StorageName, StorageType]),
            ok;
        {error, Reason} ->
            ?throw_error({?ERR_STORAGE_ADDITION, Reason})
    end.


%%--------------------------------------------------------------------
%% @doc Updates details of a selected storage in op_worker service.
%% @end
%%--------------------------------------------------------------------
-spec update(OpNode :: node(), Id :: id(), Params :: storage_params()) ->
    storage_details().
update(OpNode, Id, Params) ->
    Storage = op_worker_storage:get(Id),
    {ok, Id} = onepanel_maps:get(id, Storage),
    {ok, Type} = onepanel_maps:get(type, Storage),
    {ok, LumaEnabled} = onepanel_maps:get(lumaEnabled, Storage),
    % remove qosParameters as they are a map and will cause errors
    % when preprocessing arg by conversion to binary
    PlainValues = maps:remove(qosParameters, Params),

    % @TODO VFS-5513 Modify everything in a single datastore operation
    ok = maybe_update_name(OpNode, Id, PlainValues),
    ok = maybe_update_admin_ctx(OpNode, Id, Type, PlainValues),
    ok = maybe_update_args(OpNode, Id, Type, PlainValues),
    ok = maybe_update_luma_config(OpNode, Id, PlainValues, LumaEnabled),
    ok = maybe_update_insecure(OpNode, Id, Type, PlainValues),
    ok = maybe_update_readonly(OpNode, Id, PlainValues),
    ok = maybe_update_qos_parameters(OpNode, Id, Params),
    make_update_result(OpNode, Id).


%%--------------------------------------------------------------------
%% @doc Removes given storage.
%% Fails if any space is supported by this storage.
%% @end
%%--------------------------------------------------------------------
-spec remove(OpNode :: node(), id()) -> ok | no_return().
remove(OpNode, Id) ->
    case op_worker_rpc:storage_safe_remove(OpNode, Id) of
        ok ->
            ?info("Successfully removed storage with id ~p", [Id]),
            ok;
        {error, storage_in_use} ->
            ?throw_error(?ERR_STORAGE_IN_USE)
    end.


%%--------------------------------------------------------------------
%% @doc Returns lists of storage ids currently configured in op_worker
%% service.
%% @end
%%--------------------------------------------------------------------
-spec list() -> #{ids := [id()]}.
list() ->
    {ok, Ids} = op_worker_rpc:storage_list_ids(),
    #{ids => Ids}.


%%--------------------------------------------------------------------
%% @doc Returns details of a selected storage from op_worker service.
%% @end
%%--------------------------------------------------------------------
-spec get(Id :: id()) -> storage_details().
get(Id) ->
    {ok, Map} = op_worker_rpc:storage_describe(Id),
    onepanel_utils:convert(
        onepanel_maps:undefined_to_null(Map),
        {keys, atom}).


%%--------------------------------------------------------------------
%% @doc Returns storage supporting given space on given OpNode.
%% @end
%%--------------------------------------------------------------------
-spec get_supporting_storage(OpNode :: node(), SpaceId :: id()) -> id().
get_supporting_storage(OpNode, SpaceId) ->
    hd(get_supporting_storages(OpNode, SpaceId)).


%%--------------------------------------------------------------------
%% @doc Returns all storages supporting given space on given OpNode.
%% @end
%%--------------------------------------------------------------------
-spec get_supporting_storages(OpNode :: node(), SpaceId :: id()) -> [id()].
get_supporting_storages(OpNode, SpaceId) ->
    op_worker_rpc:space_logic_get_storage_ids(OpNode, SpaceId).


%%--------------------------------------------------------------------
%% @doc Checks whether space storage is mounted in root.
%% @end
%%--------------------------------------------------------------------
-spec is_mounted_in_root(OpNode :: node(), StorageId :: id()) ->
    boolean().
is_mounted_in_root(OpNode, StorageId) ->
    op_worker_rpc:storage_is_mounted_in_root(OpNode, StorageId).

%%-------------------------------------------------------------------
%% @doc
%% Enables or disables file popularity.
%% @end
%%-------------------------------------------------------------------
-spec maybe_update_file_popularity(Node :: node(), SpaceId :: id(), map()) -> ok.
maybe_update_file_popularity(_Node, _SpaceId, Args) when map_size(Args) =:= 0 ->
    ok;
maybe_update_file_popularity(Node, SpaceId, Args) ->
    Configuration = parse_file_popularity_configuration(Args),
    case op_worker_rpc:file_popularity_api_configure(Node, SpaceId, Configuration) of
        {error, Reason} -> ?throw_error({?ERR_CONFIG_FILE_POPULARITY, Reason});
        Result -> Result
    end.


%%-------------------------------------------------------------------
%% @doc
%% Updates autocleaning configuration.
%% @end
%%-------------------------------------------------------------------
-spec maybe_update_auto_cleaning(OpNode :: node(), SpaceId :: id(), map()) -> ok.
maybe_update_auto_cleaning(_OpNode, _SpaceId, Args) when map_size(Args) =:= 0 ->
    ok;
maybe_update_auto_cleaning(OpNode, SpaceId, Args) ->
    Configuration = parse_auto_cleaning_configuration(Args),
    case op_worker_rpc:autocleaning_configure(OpNode, SpaceId, Configuration) of
        {error, Reason} -> ?throw_error({?ERR_CONFIG_AUTO_CLEANING, Reason});
        Result -> Result
    end.


%%-------------------------------------------------------------------
%% @doc
%% This function is responsible for fetching file-popularity
%% configuration from provider.
%% @end
%%-------------------------------------------------------------------
-spec get_file_popularity_configuration(OpNode :: node(), SpaceId :: id()) -> #{atom() => term()}.
get_file_popularity_configuration(OpNode, SpaceId) ->
    case op_worker_rpc:file_popularity_api_get_configuration(OpNode, SpaceId) of
        {ok, DetailsMap} ->
            onepanel_maps:get_store_multiple([
                {[enabled], [enabled]},
                {[example_query], [exampleQuery]},
                {[last_open_hour_weight], [lastOpenHourWeight]},
                {[avg_open_count_per_day_weight], [avgOpenCountPerDayWeight]},
                {[max_avg_open_count_per_day], [maxAvgOpenCountPerDay]}
            ], DetailsMap);
        {error, Reason} ->
            ?throw_error({?ERR_FILE_POPULARITY, Reason})
    end.

%%-------------------------------------------------------------------
%% @doc
%% This function is responsible for fetching autocleaning details from
%% provider.
%% @end
%%-------------------------------------------------------------------
-spec get_auto_cleaning_configuration(OpNode :: node(), SpaceId :: id()) -> #{atom() => term()}.
get_auto_cleaning_configuration(OpNode, SpaceId) ->
    DetailsMap = op_worker_rpc:autocleaning_get_configuration(OpNode, SpaceId),
    DetailsMap2 = onepanel_maps:get_store_multiple([
        {[rules, min_file_size], [rules, minFileSize]},
        {[rules, max_file_size], [rules, maxFileSize]},
        {[rules, min_hours_since_last_open], [rules, minHoursSinceLastOpen]},
        {[rules, max_open_count], [rules, maxOpenCount]},
        {[rules, max_hourly_moving_average], [rules, maxHourlyMovingAverage]},
        {[rules, max_daily_moving_average], [rules, maxDailyMovingAverage]},
        {[rules, max_monthly_moving_average], [rules, maxMonthlyMovingAverage]}
    ], DetailsMap, DetailsMap),
    onepanel_maps:undefined_to_null(DetailsMap2).


%%-------------------------------------------------------------------
%% @doc
%% Invalidates luma cache for given storage.
%% @end
%%-------------------------------------------------------------------
-spec invalidate_luma_cache(StorageId :: id()) -> ok.
invalidate_luma_cache(StorageId) ->
    ok = op_worker_rpc:invalidate_luma_cache(StorageId).


%%-------------------------------------------------------------------
%% @doc
%% Checks if given storage can be removed, i.e. does not support
%% any space.
%% @end
%%-------------------------------------------------------------------
-spec can_be_removed(id()) -> boolean().
can_be_removed(StorageId) ->
    not op_worker_rpc:storage_supports_any_space(StorageId).

%%%===================================================================
%%% Internal functions
%%%===================================================================

%%--------------------------------------------------------------------
%% @private
%% @doc Handles addition of a single storage. Ensures read/write access
%% beforehand.
%% Uses given OpNode for op_worker operations.
%% @end
%%--------------------------------------------------------------------
-spec add(OpNode :: node(), StorageName :: binary(), Params :: storage_params(),
    QosParameters :: qos_parameters()) -> ok | {error, Reason :: term()}.
add(OpNode, StorageName, Params, QosParameters) ->
    StorageType = onepanel_utils:typed_get(type, Params, binary),

    ?info("Gathering storage configuration: \"~ts\" (~ts)", [StorageName, StorageType]),
    ReadOnly = onepanel_utils:typed_get(readonly, Params, boolean, false),

    UserCtx = make_user_ctx(OpNode, StorageType, Params),
    {ok, Helper} = make_helper(OpNode, StorageType, UserCtx, Params),

    LumaConfig = make_luma_config(OpNode, Params),
    maybe_verify_storage(Helper, ReadOnly),

    ?info("Adding storage: \"~ts\" (~ts)", [StorageName, StorageType]),
    StorageRecord = op_worker_rpc:storage_new(StorageName, [Helper],
        ReadOnly, LumaConfig),
    case op_worker_rpc:storage_create(StorageRecord) of
        {ok, StorageId} ->
            update_qos_parameters(OpNode, StorageId, QosParameters),
            ok;
        {error, Reason} -> {error, Reason}
    end.


%%--------------------------------------------------------------------
%% @private
%% @doc Uses op_worker to create a helper record.
%% @end
%%--------------------------------------------------------------------
-spec make_helper(OpNode :: node(), StorageType :: binary(), UserCtx :: user_ctx(),
    Params :: storage_params()) ->
    {ok, helper()} | {badrpc, term()}.
make_helper(OpNode, StorageType, AdminCtx, Params) ->
    Args = make_helper_args(OpNode, StorageType, Params),
    Insecure = onepanel_utils:typed_get(insecure, Params, boolean, false),
    PathType = onepanel_utils:typed_get(storagePathType, Params, binary),
    op_worker_rpc:new_helper(
        OpNode, StorageType, Args, AdminCtx, Insecure, PathType).


%%--------------------------------------------------------------------
%% @private @doc Parses LUMA config arguments if lumaEnabled is set to
%% true in StorageParams and returns luma config acquired from provider.
%% Throws error if lumaEnabled is true and other arguments are missing.
%% @end
%%--------------------------------------------------------------------
-spec make_luma_config(OpNode :: node(), StorageParams :: storage_params()) ->
    undefined | luma_config().
make_luma_config(OpNode, StorageParams) ->
    case onepanel_utils:typed_get(lumaEnabled, StorageParams, boolean, false) of
        true ->
            Url = get_required_luma_arg(lumaUrl, StorageParams, binary),
            ApiKey = onepanel_utils:typed_get(lumaApiKey, StorageParams, binary, undefined),
            op_worker_rpc:new_luma_config(OpNode, Url, ApiKey);
        false ->
            undefined
    end.


%%--------------------------------------------------------------------
%% @private @doc For read-write storage verifies that it is accessible for all
%% op_worker service nodes.
%% @end
%%--------------------------------------------------------------------
-spec maybe_verify_storage(Helper :: helper(), Readonly :: boolean()) ->
    skipped | verified | no_return().
maybe_verify_storage(_Helper, true) ->
    skipped;
maybe_verify_storage(Helper, _) ->
    ?info("Verifying write access to storage"),
    verify_storage(Helper),
    verified.


%%--------------------------------------------------------------------
%% @private @doc Verifies that storage is accessible for all op_worker
%% service nodes.
%% @end
%%--------------------------------------------------------------------
-spec verify_storage(Helper :: any()) ->
    ok | no_return().
verify_storage(Helper) ->
    case op_worker_rpc:verify_storage_on_all_nodes(Helper) of
        ok -> ok;
        {error, Reason} ->
            ?throw_error(Reason);
        {error, Reason, Stacktrace} ->
            ?throw_stacktrace(Reason, undefined, Stacktrace);
        {badrpc, {'EXIT', {Error, Stacktrace}}} ->
            ?throw_stacktrace(Error, undefined, Stacktrace)
    end.


%%--------------------------------------------------------------------
%% @private @doc Returns LUMA argument value associated with Key
%% in StorageParams. Throws error if key is missing
%% @end
%%--------------------------------------------------------------------
-spec get_required_luma_arg(Key :: atom(), StorageParams :: storage_params(),
    Type :: onepanel_utils:type()) -> term().
get_required_luma_arg(Key, StorageParams, Type) ->
    case onepanel_utils:typed_find(Key, StorageParams, Type) of
        #error{} -> ?throw_error(?ERR_LUMA_CONFIG(Key));
        {ok, Value} -> Value
    end.


%%--------------------------------------------------------------------
%% @private @doc Creates response for modify request
%% by gathering current storage params and performing a write test
%% as when adding new storage.
%% @end
%%--------------------------------------------------------------------
-spec make_update_result(OpNode :: node(), StorageId :: id()) -> storage_details().
make_update_result(OpNode, StorageId) ->
    Details = ?MODULE:get(StorageId),
    #{name := Name, type := Type, readonly := Readonly} = Details,
    try
        {ok, Helper} = op_worker_rpc:storage_select_helper(OpNode, StorageId, Type),
        maybe_verify_storage(Helper, Readonly)
    of
        skipped -> Details;
        verified -> Details#{verificationPassed => true}
    catch ErrType:Error ->
        ?warning("Verfication of modified storage ~p (~p) failed", [Name, StorageId]),
        % translator will log the error
        onepanel_errors:translate(ErrType, Error),
        Details#{verificationPassed => false}
    end.

%%--------------------------------------------------------------------
%% @doc
%% Creates helper arguments based on storage params from user input.
%% @end
%%--------------------------------------------------------------------
-spec make_helper_args(OpNode :: node(), StorageType :: binary(),
    Params :: storage_params()) -> helper_args().
make_helper_args(OpNode, StorageType, Params) ->
    op_worker_rpc:prepare_helper_args(OpNode,
        StorageType, convert_to_binaries(Params)).


%%--------------------------------------------------------------------
%% @doc
%% Creates storage user ctx based on storage params from user input.
%% @end
%%--------------------------------------------------------------------
-spec make_user_ctx(OpNode :: node(), StorageType :: binary(),
    Params :: storage_params()) -> user_ctx().
make_user_ctx(OpNode, StorageType, Params) ->
    op_worker_rpc:prepare_user_ctx_params(OpNode,
        StorageType, convert_to_binaries(Params)).


%%--------------------------------------------------------------------
%% @doc
%% Prepares luma params based on storage params from user input.
%% @end
%%--------------------------------------------------------------------
-spec make_luma_params(Params :: storage_params()) ->
    #{url => binary(), api_key => binary(), luma_enabled => boolean()}.
make_luma_params(Params) ->
    onepanel_maps:get_store_multiple([
        {lumaUrl, url},
        {lumaApiKey, api_key},
        {lumaEnabled, luma_enabled}
    ], Params).


%% @private
-spec maybe_update_name(OpNode :: node(), Id :: id(), Params :: storage_params()) ->
    ok | no_return().
maybe_update_name(OpNode, Id, #{name := Name}) ->
    ok = op_worker_rpc:storage_update_name(OpNode, Id, Name);

maybe_update_name(_OpNode, _Id, _Params) ->
    ok.


%% @private
-spec maybe_update_admin_ctx(OpNode :: node(), Id :: id(), Type :: binary(),
    Params :: storage_params()) -> ok | no_return().
maybe_update_admin_ctx(OpNode, Id, Type, Params) ->
    Ctx = make_user_ctx(OpNode, Type, Params),
    case maps:size(Ctx) of
        0 -> ok;
        _ -> ok = op_worker_rpc:storage_update_admin_ctx(OpNode, Id, Type, Ctx)
    end.


%% @private
-spec maybe_update_args(OpNode :: node(), Id :: id(), Type :: binary(),
    Params :: storage_params()) -> ok | no_return().
maybe_update_args(OpNode, Id, Type, Params) ->
    Args = make_helper_args(OpNode, Type, Params),
    case maps:size(Args) of
        0 -> ok;
        _ -> ok = op_worker_rpc:storage_update_helper_args(OpNode, Id, Type, Args)
    end.


%% @private
-spec maybe_update_insecure(OpNode :: node(), Id :: id(), Type :: binary(),
    Params :: storage_params()) -> ok | no_return().
maybe_update_insecure(OpNode, Id, Type, #{insecure := NewInsecure}) ->
    ok = op_worker_rpc:storage_set_insecure(OpNode, Id, Type, NewInsecure);

maybe_update_insecure(_OpNode, _Id, _Type, _Params) -> ok.


%% @private
-spec maybe_update_readonly(OpNode :: node(), Id :: id(), Params :: storage_params()) ->
    ok | no_return().
maybe_update_readonly(OpNode, Id, #{readonly := NewReadonly}) ->
    ok = op_worker_rpc:storage_set_readonly(OpNode, Id, NewReadonly);

maybe_update_readonly(_OpNode, _Id, _Params) -> ok.


%% @private
-spec maybe_update_luma_config(OpNode :: node(), Id :: id(),
    Params :: #{atom() => term()}, WasEnabled :: boolean()) -> ok | no_return().
maybe_update_luma_config(OpNode, Id, Params, WasEnabled) ->
    case {make_luma_params(Params), WasEnabled} of
        {Empty, _} when map_size(Empty) == 0 ->
            ok;
        {#{luma_enabled := false}, false} ->
            ok;
        {#{luma_enabled := NewEnabled}, _} when NewEnabled /= WasEnabled ->
            LumaConfig = make_luma_config(OpNode, Params),
            ok = op_worker_rpc:storage_set_luma_config(OpNode, Id, LumaConfig),
            invalidate_luma_cache(Id);
        {Changes, true} ->
            ok = op_worker_rpc:storage_update_luma_config(OpNode, Id, Changes),
            invalidate_luma_cache(Id)
    end.


-spec maybe_update_qos_parameters(OpNode :: node(), Id :: id(),
    storage_params()) -> ok.
maybe_update_qos_parameters(OpNode, Id, #{qosParameters := Parameters}) ->
    update_qos_parameters(OpNode, Id, Parameters);
maybe_update_qos_parameters(_OpNode, _Id, _) ->
    ok.


-spec update_qos_parameters(OpNode :: node(), Id :: id(),
    qos_parameters()) -> ok.
update_qos_parameters(OpNode, Id, Parameters) ->
    ok = op_worker_rpc:storage_set_qos_parameters(OpNode, Id, Parameters).


%%--------------------------------------------------------------------
%% @doc Checks if storage with given name or id exists.
%% @end
%%--------------------------------------------------------------------
-spec exists(Node :: node(), Identifier) -> boolean()
    when Identifier :: {name, name()} | {id, id()}.
exists(Node, {name, StorageName}) ->
    case op_worker_rpc:get_storage_by_name(Node, StorageName) of
        {error, not_found} -> false;
        {ok, _} -> true
    end;

exists(Node, {id, StorageId}) ->
    op_worker_rpc:storage_exists(Node, StorageId).


%%--------------------------------------------------------------------
%% @private @doc Parses and validates auto-cleaning configuration
%% arguments.
%% @end
%%--------------------------------------------------------------------
-spec parse_auto_cleaning_configuration(map()) -> map().
parse_auto_cleaning_configuration(Args) ->
    onepanel_maps:remove_undefined(#{
        enabled => onepanel_utils:typed_get(enabled, Args, boolean, undefined),
        target => onepanel_utils:typed_get([target], Args, integer, undefined),
        threshold => onepanel_utils:typed_get([threshold], Args, integer, undefined),
        rules => parse_auto_cleaning_rules(Args)
    }).

%%--------------------------------------------------------------------
%% @private @doc Parses and validates auto-cleaning rules
%% configuration arguments.
%% @end
%%--------------------------------------------------------------------
-spec parse_auto_cleaning_rules(map()) -> map().
parse_auto_cleaning_rules(Args) ->
    ParsedRules = #{
        enabled => onepanel_utils:typed_get([rules, enabled], Args, boolean, undefined)
    },
    ParsedRules2 = lists:foldl(fun(RuleName, AccIn) ->
        RuleSettingConfig = parse_auto_cleaning_rule_setting(RuleName, Args),
        case map_size(RuleSettingConfig) == 0 of
            true ->
                AccIn;
            false ->
                AccIn#{RuleName => RuleSettingConfig}
        end
    end, ParsedRules, [
        min_file_size, max_file_size, min_hours_since_last_open, max_open_count,
        max_hourly_moving_average, max_daily_moving_average, max_monthly_moving_average
    ]),
    onepanel_maps:remove_undefined(ParsedRules2).

%%--------------------------------------------------------------------
%% @private @doc Parses and validates auto-cleaning rule setting.
%% @end
%%--------------------------------------------------------------------
-spec parse_auto_cleaning_rule_setting(atom(), map()) -> map().
parse_auto_cleaning_rule_setting(RuleName, Args) ->
    onepanel_maps:remove_undefined(#{
        enabled => onepanel_utils:typed_get([rules, RuleName, enabled], Args, boolean, undefined),
        value => onepanel_utils:typed_get([rules, RuleName, value], Args, integer, undefined)
    }).

%%-------------------------------------------------------------------
%% @private @doc Parses and validates file-popularity configuration
%% @end
%%-------------------------------------------------------------------
-spec parse_file_popularity_configuration(map()) -> map().
parse_file_popularity_configuration(Args) ->
    onepanel_maps:remove_undefined(#{
        enabled => onepanel_utils:typed_get(enabled, Args, boolean, undefined),
        last_open_hour_weight => onepanel_utils:typed_get(last_open_hour_weight, Args, float, undefined),
        avg_open_count_per_day_weight => onepanel_utils:typed_get(avg_open_count_per_day_weight, Args, float, undefined),
        max_avg_open_count_per_day => onepanel_utils:typed_get(max_avg_open_count_per_day, Args, float, undefined)
    }).


%% @private
-spec convert_to_binaries(#{term() => term()}) -> #{binary() => binary()}.
convert_to_binaries(Map) ->
    maps:from_list([{
        onepanel_utils:convert(Key, binary),
        onepanel_utils:convert(Value, binary)
    } || {Key, Value} <- maps:to_list(Map)]).<|MERGE_RESOLUTION|>--- conflicted
+++ resolved
@@ -45,23 +45,16 @@
 
 -type helper_args() :: op_worker_rpc:helper_args().
 -type user_ctx() :: op_worker_rpc:helper_user_ctx().
-<<<<<<< HEAD
 -type storages_map() :: #{Name :: name() => Params :: storage_params()}.
 -type qos_parameters() :: #{binary() => binary()}.
-=======
->>>>>>> 92470d1e
 
 %% Opaque terms from op_worker
 -type luma_config() :: op_worker_rpc:luma_config().
 -type helper() :: op_worker_rpc:helper().
 % @formatter:on
 
-<<<<<<< HEAD
 -export_type([id/0, storage_params/0, storage_details/0, storages_map/0,
     qos_parameters/0, helper_args/0, user_ctx/0]).
-=======
--export_type([id/0, storage_params/0, storage_details/0, helper_args/0, user_ctx/0]).
->>>>>>> 92470d1e
 
 %%%===================================================================
 %%% API functions
@@ -78,40 +71,20 @@
     IgnoreExists :: boolean()) -> ok | no_return().
 add(#{name := Name, params := Params}, IgnoreExists) ->
     {ok, OpNode} = nodes:any(?SERVICE_OPW),
-<<<<<<< HEAD
-    ?info("Adding ~b storage(s)", [maps:size(Storages)]),
-    maps:fold(fun(Key, Value, _) ->
-        StorageName = onepanel_utils:convert(Key, binary),
-        StorageType = onepanel_utils:typed_get(type, Value, binary),
-
-        Result = case {exists(OpNode, {name, StorageName}), IgnoreExists} of
-            {true, true} -> skipped;
-            {true, false} -> {error, already_exists};
-            _ ->
-                {QosParams, StorageParams} = maps:take(qosParameters, Value),
-                add(OpNode, StorageName, StorageParams, QosParams)
-        end,
-
-        case Result of
-            skipped ->
-                ?info("Storage already exists, skipping: \"~s\" (~s)",
-                    [StorageName, StorageType]),
-                ok;
-            ok -> ?info("Successfully added storage: \"~s\" (~s)",
-=======
     StorageName = onepanel_utils:convert(Name, binary),
     StorageType = onepanel_utils:typed_get(type, Params, binary),
 
     Result = case {exists(OpNode, {name, StorageName}), IgnoreExists} of
         {true, true} -> skipped;
         {true, false} -> {error, already_exists};
-        _ -> add(OpNode, StorageName, Params)
+        _ ->
+            {QosParams, StorageParams} = maps:take(qosParameters, Params),
+            add(OpNode, StorageName, StorageParams, QosParams)
     end,
 
     case Result of
         skipped ->
             ?info("Storage already exists, skipping: \"~ts\" (~ts)",
->>>>>>> 92470d1e
                 [StorageName, StorageType]),
             ok;
         ok -> ?info("Successfully added storage: \"~ts\" (~ts)",
