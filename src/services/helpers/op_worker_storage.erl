%%%--------------------------------------------------------------------
%%% @author Krzysztof Trzepla
%%% @copyright (C) 2016 ACK CYFRONET AGH
%%% This software is released under the MIT license
%%% cited in 'LICENSE.txt'.
%%% @end
%%%--------------------------------------------------------------------
%%% @doc This module contains helper functions used during op_worker service
%%% storage configuration.
%%% @end
%%%--------------------------------------------------------------------
-module(op_worker_storage).
-author("Krzysztof Trzepla").

-include("names.hrl").
-include("modules/errors.hrl").

-include_lib("hackney/include/hackney_lib.hrl").
-include_lib("ctool/include/logging.hrl").

%% API
-export([add/2, list/0, get/1, exists/2, update/3, remove/2]).
-export([get_supporting_storage/2, get_supporting_storages/2,
    get_file_popularity_configuration/2, get_auto_cleaning_configuration/2]).
-export([is_mounted_in_root/3, can_be_removed/1]).
-export([maybe_update_file_popularity/3,
    maybe_update_auto_cleaning/3, invalidate_luma_cache/1]).

% @formatter:off
-type id() :: binary().
-type name() :: binary().

%% specification for updating or modifying storage
-type param() :: binary() | boolean() | integer() | float().
-type storage_params() :: #{
    Key :: atom() => Value :: param()
}.

%% Storage information retrieved from op worker
-type storage_details() :: #{
    readonly | insecure | lumaEnabled := boolean(),
    atom() := binary()
}.

-type helper_args() :: #{binary() => binary()}.
-type user_ctx() :: #{binary() => binary()}.
-type storages_map() :: #{Name :: name() => Params :: storage_params()}.
-type luma_config() :: {atom(), binary(), undefined | binary()}.
-type helper() :: term().
% @formatter:on

-export_type([storage_params/0, storage_details/0, storages_map/0, helper_args/0,
    user_ctx/0]).

%%%===================================================================
%%% API functions
%%%===================================================================

%%--------------------------------------------------------------------
%% @doc Adds storages specified in a map.
%% Before each addition verifies that given storage is accessible for all
%% op_worker service nodes and aborts upon error.
%% This verification is skipped for readonly storages.
%% @end
%%--------------------------------------------------------------------
-spec add(Storages :: storages_map(), IgnoreExists :: boolean()) -> ok | no_return().
add(Storages, IgnoreExists) ->
    OpNode = nodes:local(?SERVICE_OPW),
    ?info("Adding ~b storage(s)", [maps:size(Storages)]),
    maps:fold(fun(Key, Value, _) ->
        StorageName = onepanel_utils:convert(Key, binary),
        StorageType = onepanel_utils:typed_get(type, Value, binary),

        Result = case {exists(OpNode, {name, StorageName}), IgnoreExists} of
            {true, true} -> skipped;
            {true, false} -> {error, already_exists};
            _ -> add(OpNode, StorageName, Value)
        end,

        case Result of
            skipped ->
                ?info("Storage already exists, skipping: \"~s\" (~s)",
                    [StorageName, StorageType]),
                ok;
            ok -> ?info("Successfully added storage: \"~s\" (~s)",
                [StorageName, StorageType]),
                ok;
            {error, Reason} ->
                ?throw_error({?ERR_STORAGE_ADDITION, Reason})
        end
    end, ok, Storages).


%%--------------------------------------------------------------------
%% @doc Updates details of a selected storage in op_worker service.
%% @end
%%--------------------------------------------------------------------
-spec update(OpNode :: node(), Id :: id(), Params :: storage_params()) ->
    storage_details().
update(OpNode, Id, Params) ->
    Storage = op_worker_storage:get(Id),
    {ok, Id} = onepanel_maps:get(id, Storage),
    {ok, Type} = onepanel_maps:get(type, Storage),

    ok = maybe_update_name(OpNode, Id, Params),
    ok = maybe_update_admin_ctx(OpNode, Id, Type, Params),
    ok = maybe_update_args(OpNode, Id, Type, Params),
    ok = maybe_update_luma_config(OpNode, Id, Params),
    ok = maybe_update_insecure(OpNode, Id, Type, Params),
    ok = maybe_update_readonly(OpNode, Id, Params),
    make_update_result(OpNode, Id).


%%--------------------------------------------------------------------
%% @doc Removes given storage.
%% Fails if any space is supported by this storage.
%% @end
%%--------------------------------------------------------------------
-spec remove(OpNode :: node(), id()) -> ok | no_return().
remove(OpNode, Id) ->
    case rpc:call(OpNode, storage, safe_remove, [Id]) of
        ok ->
            ?info("Successfully removed storage with id ~p", [Id]),
            ok;
        {error, storage_in_use} -> ?throw_error(?ERR_STORAGE_IN_USE)
    end.


%%--------------------------------------------------------------------
%% @doc Returns lists of storage ids currently configured in op_worker
%% service.
%% @end
%%--------------------------------------------------------------------
-spec list() -> #{ids := [id()]}.
list() ->
    OpNode = nodes:local(?SERVICE_OPW),
    {ok, Storages} = rpc:call(OpNode, storage, list, []),
    Ids = lists:map(fun(Storage) ->
        rpc:call(OpNode, storage, get_id, [Storage])
    end, Storages),
    #{ids => Ids}.


%%--------------------------------------------------------------------
%% @doc Returns details of a selected storage from op_worker service.
%% @end
%%--------------------------------------------------------------------
-spec get(Id :: id()) -> storage_details().
get(Id) ->
    OpNode = nodes:local(?SERVICE_OPW),
    {ok, Storage} = rpc:call(OpNode, storage, get, [Id]),
    get_storage(OpNode, Storage).


%%--------------------------------------------------------------------
%% @doc Returns storage supporting given space on given OpNode.
%% @end
%%--------------------------------------------------------------------
-spec get_supporting_storage(OpNode :: node(), SpaceId :: id()) -> id().
get_supporting_storage(OpNode, SpaceId) ->
    hd(get_supporting_storages(OpNode, SpaceId)).


%%--------------------------------------------------------------------
%% @doc Returns all storages supporting given space on given OpNode.
%% @end
%%--------------------------------------------------------------------
<<<<<<< HEAD
-spec get_supporting_storages(OpNode :: node(), SpaceId :: id()) -> [id()].
get_supporting_storages(OpNode, SpaceId) ->
    {ok, SpaceStorage} = rpc:call(OpNode, space_storage, get, [SpaceId]),
    rpc:call(OpNode, space_storage, get_storage_ids, [SpaceStorage]).
=======
-spec update(Name :: name(), Args :: map()) -> ok.
update(Id, Args) ->
    Node = nodes:local(?SERVICE_OPW),
    Storage = op_worker_storage:get(Id),
    {ok, Id} = onepanel_maps:get(id, Storage),
    {ok, Type} = onepanel_maps:get(type, Storage),
    Args2 = #{<<"timeout">> => onepanel_utils:typed_get(timeout, Args, binary)},
    {ok, _} = rpc:call(Node, storage, update_helper, [Id, Type, Args2]),
    ok.
>>>>>>> 82e0aa77


%%--------------------------------------------------------------------
%% @doc Checks whether space storage is mounted in root.
%% @end
%%--------------------------------------------------------------------
-spec is_mounted_in_root(OpNode :: node(), SpaceId :: id(), StorageId :: id()) ->
    boolean().
is_mounted_in_root(OpNode, SpaceId, StorageId) ->
    {ok, SpaceStorage} = rpc:call(OpNode, space_storage, get, [SpaceId]),
    MountedInRoot = rpc:call(OpNode, space_storage, get_mounted_in_root,
        [SpaceStorage]
    ),
    lists:member(StorageId, MountedInRoot).

%%-------------------------------------------------------------------
%% @doc
%% Enables or disables file popularity.
%% @end
%%-------------------------------------------------------------------
<<<<<<< HEAD
-spec maybe_update_file_popularity(Node :: node(), SpaceId :: id(), maps:map()) ->
    ok.
=======
-spec maybe_update_file_popularity(Node :: node(), SpaceId :: id(),
    map()) -> ok.
>>>>>>> 82e0aa77
maybe_update_file_popularity(_Node, _SpaceId, Args) when map_size(Args) =:= 0 ->
    ok;
maybe_update_file_popularity(Node, SpaceId, Args) ->
    Configuration = parse_file_popularity_configuration(Args),
    case rpc:call(Node, file_popularity_api, configure, [SpaceId, Configuration]) of
        {error, Reason} ->
            ?throw_error({?ERR_CONFIG_FILE_POPULARITY, Reason});
        Result -> Result
    end.


%%-------------------------------------------------------------------
%% @doc
%% Updates autocleaning configuration.
%% @end
%%-------------------------------------------------------------------
<<<<<<< HEAD
-spec maybe_update_auto_cleaning(OpNode :: node(), SpaceId :: id(), maps:map()) -> ok.
maybe_update_auto_cleaning(_OpNode, _SpaceId, Args) when map_size(Args) =:= 0 ->
=======
-spec maybe_update_auto_cleaning(Node :: node(), SpaceId :: id(), map()) -> ok.
maybe_update_auto_cleaning(_Node, _SpaceId, Args) when map_size(Args) =:= 0 ->
>>>>>>> 82e0aa77
    ok;
maybe_update_auto_cleaning(OpNode, SpaceId, Args) ->
    Configuration = parse_auto_cleaning_configuration(Args),
    case rpc:call(OpNode, autocleaning_api, configure,
        [SpaceId, Configuration]) of
        {error, Reason} ->
            ?throw_error({?ERR_CONFIG_AUTO_CLEANING, Reason});
        Result -> Result
    end.


%%-------------------------------------------------------------------
%% @doc
%% This function is responsible for fetching file-popularity
%% configuration from provider.
%% @end
%%-------------------------------------------------------------------
-spec get_file_popularity_configuration(OpNode :: node(), SpaceId :: id()) -> #{atom() => term()}.
get_file_popularity_configuration(OpNode, SpaceId) ->
    case rpc:call(OpNode, file_popularity_api, get_configuration, [SpaceId]) of
        {ok, DetailsMap} ->
            onepanel_maps:get_store_multiple([
                {[enabled], [enabled]},
                {[example_query], [exampleQuery]},
                {[last_open_hour_weight], [lastOpenHourWeight]},
                {[avg_open_count_per_day_weight], [avgOpenCountPerDayWeight]},
                {[max_avg_open_count_per_day], [maxAvgOpenCountPerDay]}
            ], DetailsMap);
        {error, Reason} ->
            ?throw_error({?ERR_FILE_POPULARITY, Reason})
    end.

%%-------------------------------------------------------------------
%% @doc
%% This function is responsible for fetching autocleaning details from
%% provider.
%% @end
%%-------------------------------------------------------------------
-spec get_auto_cleaning_configuration(OpNode :: node(), SpaceId :: id()) -> #{atom() => term()}.
get_auto_cleaning_configuration(OpNode, SpaceId) ->
    DetailsMap = rpc:call(OpNode, autocleaning_api, get_configuration, [SpaceId]),
    DetailsMap2 = onepanel_maps:get_store_multiple([
        {[rules, min_file_size], [rules, minFileSize]},
        {[rules, max_file_size], [rules, maxFileSize]},
        {[rules, min_hours_since_last_open], [rules, minHoursSinceLastOpen]},
        {[rules, max_open_count], [rules, maxOpenCount]},
        {[rules, max_hourly_moving_average], [rules, maxHourlyMovingAverage]},
        {[rules, max_daily_moving_average], [rules, maxDailyMovingAverage]},
        {[rules, max_monthly_moving_average], [rules, maxMonthlyMovingAverage]}
    ], DetailsMap, DetailsMap),
    onepanel_maps:undefined_to_null(DetailsMap2).


%%-------------------------------------------------------------------
%% @doc
%% This function is responsible for invalidating luma cache on given
%% provider for given storage.
%% @end
%%-------------------------------------------------------------------
-spec invalidate_luma_cache(StorageId :: id()) -> ok.
invalidate_luma_cache(StorageId) ->
    OpNode = nodes:local(?SERVICE_OPW),
    ok = rpc:call(OpNode, luma_cache, invalidate, [StorageId]).


%%-------------------------------------------------------------------
%% @doc
%% Checks if given storage can be removed, i.e. does not support
%% any space.
%% @end
%%-------------------------------------------------------------------
-spec can_be_removed(id()) -> boolean().
can_be_removed(StorageId) ->
    Node = hd(service_op_worker:get_nodes()),
    not rpc:call(Node, storage, supports_any_space, [StorageId]).

%%%===================================================================
%%% Internal functions
%%%===================================================================

%%--------------------------------------------------------------------
%% @private
%% @doc Handles addition of a single storage. Ensures read/write access
%% beforehand.
%% Uses given OpNode for op_worker operations.
%% @end
%%--------------------------------------------------------------------
-spec add(OpNode :: node(), StorageName :: binary(), Params :: storage_params()) ->
    ok | {error, Reason :: term()}.
add(OpNode, StorageName, Params) ->
    StorageType = onepanel_utils:typed_get(type, Params, binary),

    ?info("Gathering storage configuration: \"~s\" (~s)", [StorageName, StorageType]),
    ReadOnly = onepanel_utils:typed_get(readonly, Params, boolean, false),

    UserCtx = storage_params:make_user_ctx(OpNode, StorageType, Params),
    Helper = make_helper(OpNode, StorageType, UserCtx, Params),

    LumaConfig = get_luma_config(OpNode, Params),
    maybe_verify_storage(Helper, ReadOnly),

    ?info("Adding storage: \"~s\" (~s)", [StorageName, StorageType]),
    StorageRecord = rpc:call(OpNode, storage, new,
        [StorageName, [Helper], ReadOnly, LumaConfig]),
    case rpc:call(OpNode, storage, create, [StorageRecord]) of
        {ok, _StorageId} -> ok;
        {error, Reason} -> {error, Reason}
    end.


%%--------------------------------------------------------------------
%% @private
%% @doc Uses op worker to create a helper record.
%% @end
%%--------------------------------------------------------------------
-spec make_helper(OpNode :: node(), StorageType :: binary(), UserCtx :: user_ctx(),
    Params :: storage_params()) ->
    helper() | {badrpc, term()}.
make_helper(OpNode, StorageType, AdminCtx, Params) ->
    Args = storage_params:make_helper_args(OpNode, StorageType, Params),
    Insecure = onepanel_utils:typed_get(insecure, Params, boolean, false),
    PathType = onepanel_utils:typed_get(storagePathType, Params, binary),

    rpc:call(OpNode, helper, new_helper,
        [StorageType, Args, AdminCtx, Insecure, PathType]).


%%--------------------------------------------------------------------
%% @private @doc For read-write storage verifies that it is accessible for all
%% op_worker service nodes.
%% @end
%%--------------------------------------------------------------------
-spec maybe_verify_storage(Helper :: helper(), Readonly :: boolean()) ->
    skipped | verified | no_return().
maybe_verify_storage(_Helper, true) ->
    skipped;
maybe_verify_storage(Helper, _) ->
    ?info("Verifying write access to storage"),
    % @fixme improve error reporting
    verify_storage(Helper),
    verified.


%%--------------------------------------------------------------------
%% @private @doc Verifies that storage is accessible for all op_worker
%% service nodes.
%% @end
%%--------------------------------------------------------------------
-spec verify_storage(Helper :: any()) ->
    ok | no_return().
verify_storage(Helper) ->
<<<<<<< HEAD
    [Node | _] = service_op_worker:get_nodes(),
    case rpc:call(Node, storage_detector, verify_storage_on_all_nodes, [Helper]) of
        ok -> ok;
        {error, Reason} -> ?throw_error(Reason)
=======
    {ok, Node} = nodes:any(?SERVICE_OPW),
    rpc:call(Node, storage_detector, verify_storage_on_all_nodes, [Helper]).


%%--------------------------------------------------------------------
%% @private @doc Adds storage to the op_worker service configuration.
%% @end
%%--------------------------------------------------------------------
-spec add_storage(Node :: node(), StorageName :: binary(), Helpers :: list(),
    ReadOnly :: boolean(), LumaConfig :: luma_config()) ->
    {ok, StorageId :: binary()} | {error, Reason :: term()}.
add_storage(Node, StorageName, Helpers, ReadOnly, LumaConfig) ->
    case exists(Node, {name, StorageName}) of
        true ->
            {error, already_exists};
        false ->
            Storage = rpc:call(Node, storage, new, [StorageName, Helpers, ReadOnly, LumaConfig]),
            rpc:call(Node, storage, create, [Storage])
>>>>>>> 82e0aa77
    end.


%%--------------------------------------------------------------------
%% @private @doc Returns storage details from op_worker service configuration.
%% @end
%%--------------------------------------------------------------------
-spec get_storage(OpNode :: node(), Storage :: any()) -> storage_details().
get_storage(OpNode, Storage) ->
    [Helper | _] = rpc:call(OpNode, storage, get_helpers, [Storage]),
    AdminCtx = rpc:call(OpNode, helper, get_admin_ctx, [Helper]),
    AdminCtx2 = maps:with([<<"username">>, <<"accessKey">>], AdminCtx),
    HelperArgs = rpc:call(OpNode, helper, get_args, [Helper]),
    LumaConfig = rpc:call(OpNode, storage, get_luma_config_map, [Storage]),

    Params = onepanel_utils:convert(maps:merge(AdminCtx2, HelperArgs), {keys, atom}),
    Params#{
        id => rpc:call(OpNode, storage, get_id, [Storage]),
        name => rpc:call(OpNode, storage, get_name, [Storage]),
        type => rpc:call(OpNode, helper, get_name, [Helper]),
        readonly => rpc:call(OpNode, storage, is_readonly, [Storage]),
        insecure => rpc:call(OpNode, helper, is_insecure, [Helper]),
        storagePathType => rpc:call(OpNode, helper, get_storage_path_type, [Helper]),
        lumaEnabled => maps:get(enabled, LumaConfig, false),
        lumaUrl => maps:get(url, LumaConfig, null)
    }.


%%--------------------------------------------------------------------
%% @private @doc Parses LUMA config arguments if lumaEnabled is set to
%% true in StorageParams and returns luma config acquired from provider.
%% Throws error if lumaEnabled is true and other arguments are missing.
%% @end
%%--------------------------------------------------------------------
-spec get_luma_config(OpNode :: node(), StorageParams :: storage_params()) ->
    undefined | luma_config().
get_luma_config(OpNode, StorageParams) ->
    case onepanel_utils:typed_get(lumaEnabled, StorageParams, boolean, false) of
        true ->
            Url = get_required_luma_arg(lumaUrl, StorageParams, binary),
            ApiKey = onepanel_utils:typed_get(lumaApiKey, StorageParams, binary, undefined),
            rpc:call(OpNode, luma_config, new, [Url, ApiKey]);
        false ->
            undefined
    end.


%%--------------------------------------------------------------------
%% @private @doc Returns LUMA argument value associated with Key
%% in StorageParams. Throws error if key is missing
%% @end
%%--------------------------------------------------------------------
-spec get_required_luma_arg(Key :: atom(), StorageParams :: storage_params(),
    Type :: onepanel_utils:type()) -> term().
get_required_luma_arg(Key, StorageParams, Type) ->
    case onepanel_utils:typed_find(Key, StorageParams, Type) of
        #error{} -> ?throw_error(?ERR_LUMA_CONFIG(Key));
        Value -> Value
    end.


%%--------------------------------------------------------------------
%% @private @doc Creates response for modify request
%% by gathering current storage params and performing a write test
%% as when adding new storage.
%% @end
%%--------------------------------------------------------------------
-spec make_update_result(OpNode :: node(), StorageId :: id()) -> storage_details().
make_update_result(OpNode, StorageId) ->
    Details = ?MODULE:get(StorageId),
    #{name := Name, type := Type, readonly := Readonly} = Details,
    try
        {ok, Helper} = rpc:call(OpNode, storage, select_helper, [StorageId, Type]),
        maybe_verify_storage(Helper, Readonly)
    of
        skipped -> Details;
        verified -> Details#{verificationPassed => true}
    catch ErrType:Error ->
        ?warning("Verfication of modified storage ~p (~p) failed", [Name, StorageId]),
        % translator will log the error
        onepanel_errors:translate(ErrType, Error),
        Details#{verificationPassed => false}
    end.


%% @private
-spec maybe_update_name(OpNode :: node(), Id :: id(), Params :: map()) ->
    ok | no_return().
maybe_update_name(OpNode, Id, #{name := Name}) ->
    ok = rpc:call(OpNode, storage, update_name, [Id, Name]);

maybe_update_name(_OpNode, _Id, _Params) ->
    ok.


%% @private
-spec maybe_update_admin_ctx(OpNode :: node(), Id :: id(), Type :: binary(),
    Params :: storage_params()) -> ok | no_return().
maybe_update_admin_ctx(OpNode, Id, Type, Params) ->
    Ctx = storage_params:make_user_ctx(OpNode, Type, Params),
    case maps:size(Ctx) of
        0 -> ok;
        _ -> ok = rpc:call(OpNode, storage, update_admin_ctx, [Id, Type, Ctx])
    end.


%% @private
-spec maybe_update_args(OpNode :: node(), Id :: id(), Type :: binary(),
    Params :: storage_params()) -> ok | no_return().
maybe_update_args(OpNode, Id, Type, Params) ->
    Args = storage_params:make_helper_args(OpNode, Type, Params),
    case maps:size(Args) of
        0 -> ok;
        _ -> ok = rpc:call(OpNode, storage, update_helper_args, [Id, Type, Args])
    end.


%% @private
-spec maybe_update_insecure(OpNode :: node(), Id :: id(), Type :: binary(),
    Params :: map()) -> ok | no_return().
maybe_update_insecure(OpNode, Id, Type, #{insecure := NewInsecure}) ->
    ok = rpc:call(OpNode, storage, set_insecure,
        [Id, Type, NewInsecure]);

maybe_update_insecure(_OpNode, _Id, _Type, _Params) -> ok.


%% @private
-spec maybe_update_readonly(OpNode :: node(), Id :: id(), Params :: map()) ->
    ok | no_return().
maybe_update_readonly(OpNode, Id, #{readonly := NewReadonly}) ->
    ok = rpc:call(OpNode, storage, set_readonly, [Id, NewReadonly]);

maybe_update_readonly(_OpNode, _Id, _Params) -> ok.


%% @private
-spec maybe_update_luma_config(OpNode :: node(), Id :: id(),
    Params :: #{atom() => term()}) -> ok | no_return().
maybe_update_luma_config(OpNode, Id, Params) ->
    IsEnabled = rpc:call(OpNode, storage, is_luma_enabled, [Id]),

    case {storage_params:make_luma_params(Params), IsEnabled} of
        {Empty, _} when map_size(Empty) == 0 ->
            ok;
        {#{luma_enabled := false}, false} ->
            ok;
        {#{luma_enabled := NewEnabled}, OldEnabled} when NewEnabled /= OldEnabled ->
            LumaConfig = get_luma_config(OpNode, Params),
            ok = rpc:call(OpNode, storage, set_luma_config, [Id, LumaConfig]),
            invalidate_luma_cache(Id);
        {Changes, true} ->
            ok = rpc:call(OpNode, storage, update_luma_config, [Id, Changes]),
            invalidate_luma_cache(Id)
    end.


%%--------------------------------------------------------------------
%% @doc Checks if storage with given name or id exists.
%% @end
%%--------------------------------------------------------------------
-spec exists(Node :: node(), Identifier) -> boolean()
    when Identifier :: {name, name()} | {id, id()}.
exists(Node, {name, StorageName}) ->
    case rpc:call(Node, storage, select, [StorageName]) of
        {error, not_found} -> false;
        {ok, _} -> true
    end;

exists(Node, {id, StorageId}) ->
    rpc:call(Node, storage, exists, [StorageId]).


%%--------------------------------------------------------------------
%% @private @doc Parses and validates auto-cleaning configuration
%% arguments.
%% @end
%%--------------------------------------------------------------------
-spec parse_auto_cleaning_configuration(maps:maps()) -> map().
parse_auto_cleaning_configuration(Args) ->
    onepanel_maps:remove_undefined(#{
        enabled => onepanel_utils:typed_get(enabled, Args, boolean, undefined),
        target => onepanel_utils:typed_get([target], Args, integer, undefined),
        threshold => onepanel_utils:typed_get([threshold], Args, integer, undefined),
        rules => parse_auto_cleaning_rules(Args)
    }).

%%--------------------------------------------------------------------
%% @private @doc Parses and validates auto-cleaning rules
%% configuration arguments.
%% @end
%%--------------------------------------------------------------------
-spec parse_auto_cleaning_rules(maps:maps()) -> map().
parse_auto_cleaning_rules(Args) ->
    ParsedRules = #{
        enabled => onepanel_utils:typed_get([rules, enabled], Args, boolean, undefined)
    },
    ParsedRules2 = lists:foldl(fun(RuleName, AccIn) ->
        RuleSettingConfig = parse_auto_cleaning_rule_setting(RuleName, Args),
        case map_size(RuleSettingConfig) == 0 of
            true ->
                AccIn;
            false ->
                AccIn#{RuleName => RuleSettingConfig}
        end
    end, ParsedRules, [
        min_file_size, max_file_size, min_hours_since_last_open, max_open_count,
        max_hourly_moving_average, max_daily_moving_average, max_monthly_moving_average
    ]),
    onepanel_maps:remove_undefined(ParsedRules2).

%%--------------------------------------------------------------------
%% @private @doc Parses and validates auto-cleaning rule setting.
%% @end
%%--------------------------------------------------------------------
-spec parse_auto_cleaning_rule_setting(atom(), map()) -> map().
parse_auto_cleaning_rule_setting(RuleName, Args) ->
    onepanel_maps:remove_undefined(#{
        enabled => onepanel_utils:typed_get([rules, RuleName, enabled], Args, boolean, undefined),
        value => onepanel_utils:typed_get([rules, RuleName, value], Args, integer, undefined)
    }).

%%-------------------------------------------------------------------
%% @private @doc Parses and validates file-popularity configuration
%% @end
%%-------------------------------------------------------------------
-spec parse_file_popularity_configuration(map()) -> map().
parse_file_popularity_configuration(Args) ->
    onepanel_maps:remove_undefined(#{
        enabled => onepanel_utils:typed_get(enabled, Args, boolean, undefined),
        last_open_hour_weight => onepanel_utils:typed_get(last_open_hour_weight, Args, float, undefined),
        avg_open_count_per_day_weight => onepanel_utils:typed_get(avg_open_count_per_day_weight, Args, float, undefined),
        max_avg_open_count_per_day => onepanel_utils:typed_get(max_avg_open_count_per_day, Args, float, undefined)
    }).<|MERGE_RESOLUTION|>--- conflicted
+++ resolved
@@ -165,22 +165,10 @@
 %% @doc Returns all storages supporting given space on given OpNode.
 %% @end
 %%--------------------------------------------------------------------
-<<<<<<< HEAD
 -spec get_supporting_storages(OpNode :: node(), SpaceId :: id()) -> [id()].
 get_supporting_storages(OpNode, SpaceId) ->
     {ok, SpaceStorage} = rpc:call(OpNode, space_storage, get, [SpaceId]),
     rpc:call(OpNode, space_storage, get_storage_ids, [SpaceStorage]).
-=======
--spec update(Name :: name(), Args :: map()) -> ok.
-update(Id, Args) ->
-    Node = nodes:local(?SERVICE_OPW),
-    Storage = op_worker_storage:get(Id),
-    {ok, Id} = onepanel_maps:get(id, Storage),
-    {ok, Type} = onepanel_maps:get(type, Storage),
-    Args2 = #{<<"timeout">> => onepanel_utils:typed_get(timeout, Args, binary)},
-    {ok, _} = rpc:call(Node, storage, update_helper, [Id, Type, Args2]),
-    ok.
->>>>>>> 82e0aa77
 
 
 %%--------------------------------------------------------------------
@@ -201,13 +189,8 @@
 %% Enables or disables file popularity.
 %% @end
 %%-------------------------------------------------------------------
-<<<<<<< HEAD
--spec maybe_update_file_popularity(Node :: node(), SpaceId :: id(), maps:map()) ->
+-spec maybe_update_file_popularity(Node :: node(), SpaceId :: id(), map()) ->
     ok.
-=======
--spec maybe_update_file_popularity(Node :: node(), SpaceId :: id(),
-    map()) -> ok.
->>>>>>> 82e0aa77
 maybe_update_file_popularity(_Node, _SpaceId, Args) when map_size(Args) =:= 0 ->
     ok;
 maybe_update_file_popularity(Node, SpaceId, Args) ->
@@ -224,13 +207,8 @@
 %% Updates autocleaning configuration.
 %% @end
 %%-------------------------------------------------------------------
-<<<<<<< HEAD
--spec maybe_update_auto_cleaning(OpNode :: node(), SpaceId :: id(), maps:map()) -> ok.
+-spec maybe_update_auto_cleaning(OpNode :: node(), SpaceId :: id(), map()) -> ok.
 maybe_update_auto_cleaning(_OpNode, _SpaceId, Args) when map_size(Args) =:= 0 ->
-=======
--spec maybe_update_auto_cleaning(Node :: node(), SpaceId :: id(), map()) -> ok.
-maybe_update_auto_cleaning(_Node, _SpaceId, Args) when map_size(Args) =:= 0 ->
->>>>>>> 82e0aa77
     ok;
 maybe_update_auto_cleaning(OpNode, SpaceId, Args) ->
     Configuration = parse_auto_cleaning_configuration(Args),
@@ -382,31 +360,10 @@
 -spec verify_storage(Helper :: any()) ->
     ok | no_return().
 verify_storage(Helper) ->
-<<<<<<< HEAD
-    [Node | _] = service_op_worker:get_nodes(),
+    {ok, Node} = nodes:any(?SERVICE_OPW),
     case rpc:call(Node, storage_detector, verify_storage_on_all_nodes, [Helper]) of
         ok -> ok;
         {error, Reason} -> ?throw_error(Reason)
-=======
-    {ok, Node} = nodes:any(?SERVICE_OPW),
-    rpc:call(Node, storage_detector, verify_storage_on_all_nodes, [Helper]).
-
-
-%%--------------------------------------------------------------------
-%% @private @doc Adds storage to the op_worker service configuration.
-%% @end
-%%--------------------------------------------------------------------
--spec add_storage(Node :: node(), StorageName :: binary(), Helpers :: list(),
-    ReadOnly :: boolean(), LumaConfig :: luma_config()) ->
-    {ok, StorageId :: binary()} | {error, Reason :: term()}.
-add_storage(Node, StorageName, Helpers, ReadOnly, LumaConfig) ->
-    case exists(Node, {name, StorageName}) of
-        true ->
-            {error, already_exists};
-        false ->
-            Storage = rpc:call(Node, storage, new, [StorageName, Helpers, ReadOnly, LumaConfig]),
-            rpc:call(Node, storage, create, [Storage])
->>>>>>> 82e0aa77
     end.
 
 
