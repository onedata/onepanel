--- conflicted
+++ resolved
@@ -29,7 +29,7 @@
 
 -define(CALL(Node, Args),
     case ?NO_EXCEPTION_CALL(Node, Args) of
-        {badrpc, nodedown} = __Error -> throw(?ERROR_NO_CONNECTION_TO_CLUSTER_NODE);
+        {badrpc, nodedown} -> throw(?ERROR_NO_CONNECTION_TO_CLUSTER_NODE);
         {badrpc, _} = __Error -> error(__Error);
         __Result -> __Result
     end).
@@ -61,13 +61,8 @@
     deleted_files | queue_length.
 -type sync_monitoring_window() :: day | hour | minute.
 
-<<<<<<< HEAD
--export_type([storage_doc/0, space_storage_doc/0, space_storage_id/0,
-    luma_config/0, helper/0, helper_args/0, helper_user_ctx/0, od_space_id/0]).
-=======
 -export_type([storage_doc/0, luma_config/0, helper/0,
-    helper_args/0, helper_user_ctx/0]).
->>>>>>> 7baf0812
+    helper_args/0, helper_user_ctx/0, od_space_id/0]).
 
 -export([storage_config_new/5, storage_config_new/6]).
 -export([storage_create/1, storage_create/2]).
@@ -365,34 +360,80 @@
     ?CALL(Node, [StorageId]).
 
 
-<<<<<<< HEAD
--spec get_space_storage(space_storage_id()) ->
-    {ok, space_storage_doc()} | {error, term()}.
-get_space_storage(Key) ->
-    ?CALL([Key]).
-
--spec get_space_storage(node(), space_storage_id()) ->
-    {ok, space_storage_doc()} | {error, term()}.
-get_space_storage(Node, Key) ->
-    ?CALL(Node, [Key]).
-
-
--spec space_storage_get_storage_ids(space_storage_id()) -> [op_worker_storage:id()].
-space_storage_get_storage_ids(SpaceId) ->
-    ?CALL([SpaceId]).
-
--spec space_storage_get_storage_ids(node(), space_storage_id()) -> {ok, [op_worker_storage:id()]}.
-space_storage_get_storage_ids(Node, SpaceId) ->
-    ?CALL(Node, [SpaceId]).
-
-
--spec space_storage_get_mounted_in_root(space_storage_id()) -> [op_worker_storage:id()].
-space_storage_get_mounted_in_root(SpaceId) ->
-    ?CALL([SpaceId]).
-
--spec space_storage_get_mounted_in_root(node(), space_storage_id()) ->
-    [op_worker_storage:id()].
-space_storage_get_mounted_in_root(Node, SpaceId) ->
+-spec storage_is_imported_storage(storage_id()) ->
+    boolean() | {error, term()}.
+storage_is_imported_storage(StorageId) ->
+    ?CALL([StorageId]).
+
+-spec storage_is_imported_storage(node(), storage_id()) ->
+    boolean() | {error, term()}.
+storage_is_imported_storage(Node, StorageId) ->
+    ?CALL(Node, [StorageId]).
+
+
+-spec invalidate_luma_cache(storage_id()) -> ok.
+invalidate_luma_cache(StorageId) ->
+    ?CALL([StorageId]).
+
+-spec invalidate_luma_cache(node(), storage_id()) -> ok.
+invalidate_luma_cache(Node, StorageId) ->
+    ?CALL(Node, [StorageId]).
+
+
+-spec new_helper(helper_name(), helper_args(), helper_user_ctx(),
+    Insecure :: boolean(), StoragePathType :: binary()) -> {ok, helper()}.
+new_helper(HelperName, Args, AdminCtx, Insecure, StoragePathType) ->
+    ?CALL([HelperName, Args, AdminCtx, Insecure, StoragePathType]).
+
+-spec new_helper(node(), helper_name(), helper_args(), helper_user_ctx(),
+    Insecure :: boolean(), StoragePathType :: binary()) -> {ok, helper()}.
+new_helper(Node, HelperName, Args, AdminCtx, Insecure, StoragePathType) ->
+    ?CALL(Node, [HelperName, Args, AdminCtx, Insecure, StoragePathType]).
+
+
+-spec new_luma_config(URL :: binary(), ApiKey :: binary() | undefined) ->
+    luma_config().
+new_luma_config(URL, ApiKey) ->
+    ?CALL([URL, ApiKey]).
+
+-spec new_luma_config(node(), URL :: binary(), ApiKey :: binary() | undefined) ->
+    luma_config().
+new_luma_config(Node, URL, ApiKey) ->
+    ?CALL(Node, [URL, ApiKey]).
+
+
+-spec verify_storage_on_all_nodes(helper()) -> ok | errors:error().
+verify_storage_on_all_nodes(Helper) ->
+    ?CALL([Helper]).
+
+-spec verify_storage_on_all_nodes(node(), helper()) -> ok | errors:error().
+verify_storage_on_all_nodes(Node, Helper) ->
+    ?CALL(Node, [Helper]).
+
+
+-spec prepare_helper_args(helper_name(), helper_args()) -> helper_args().
+prepare_helper_args(HelperName, Params) ->
+    ?CALL([HelperName, Params]).
+
+-spec prepare_helper_args(node(), helper_name(), helper_args()) -> helper_args().
+prepare_helper_args(Node, HelperName, Params) ->
+    ?CALL(Node, [HelperName, Params]).
+
+
+-spec prepare_user_ctx_params(helper_name(), helper_user_ctx()) -> helper_user_ctx().
+prepare_user_ctx_params(HelperName, Params) ->
+    ?CALL([HelperName, Params]).
+
+-spec prepare_user_ctx_params(node(), helper_name(), helper_user_ctx()) -> helper_user_ctx().
+prepare_user_ctx_params(Node, HelperName, Params) ->
+    ?CALL(Node, [HelperName, Params]).
+
+-spec space_logic_get_storage_ids(od_space_id()) -> {ok, [op_worker_storage:id()]}.
+space_logic_get_storage_ids(SpaceId) ->
+    ?CALL([SpaceId]).
+
+-spec space_logic_get_storage_ids(node(), od_space_id()) -> {ok, [op_worker_storage:id()]}.
+space_logic_get_storage_ids(Node, SpaceId) ->
     ?CALL(Node, [SpaceId]).
 
 
@@ -432,119 +473,6 @@
 -spec autocleaning_get_configuration(od_space_id()) -> map().
 autocleaning_get_configuration(SpaceId) ->
     ?CALL([SpaceId]).
-=======
--spec storage_is_imported_storage(storage_id()) ->
-    boolean() | {error, term()}.
-storage_is_imported_storage(StorageId) ->
-    ?CALL([StorageId]).
->>>>>>> 7baf0812
-
--spec storage_is_imported_storage(node(), storage_id()) ->
-    boolean() | {error, term()}.
-storage_is_imported_storage(Node, StorageId) ->
-    ?CALL(Node, [StorageId]).
-
-
--spec invalidate_luma_cache(storage_id()) -> ok.
-invalidate_luma_cache(StorageId) ->
-    ?CALL([StorageId]).
-
--spec invalidate_luma_cache(node(), storage_id()) -> ok.
-invalidate_luma_cache(Node, StorageId) ->
-    ?CALL(Node, [StorageId]).
-
-
--spec new_helper(helper_name(), helper_args(), helper_user_ctx(),
-    Insecure :: boolean(), StoragePathType :: binary()) -> {ok, helper()}.
-new_helper(HelperName, Args, AdminCtx, Insecure, StoragePathType) ->
-    ?CALL([HelperName, Args, AdminCtx, Insecure, StoragePathType]).
-
--spec new_helper(node(), helper_name(), helper_args(), helper_user_ctx(),
-    Insecure :: boolean(), StoragePathType :: binary()) -> {ok, helper()}.
-new_helper(Node, HelperName, Args, AdminCtx, Insecure, StoragePathType) ->
-    ?CALL(Node, [HelperName, Args, AdminCtx, Insecure, StoragePathType]).
-
-
--spec new_luma_config(URL :: binary(), ApiKey :: binary() | undefined) ->
-    luma_config().
-new_luma_config(URL, ApiKey) ->
-    ?CALL([URL, ApiKey]).
-
--spec new_luma_config(node(), URL :: binary(), ApiKey :: binary() | undefined) ->
-    luma_config().
-new_luma_config(Node, URL, ApiKey) ->
-    ?CALL(Node, [URL, ApiKey]).
-
-
--spec verify_storage_on_all_nodes(helper()) -> ok | errors:error() | {badrpc, term()}.
-verify_storage_on_all_nodes(Helper) ->
-    ?CALL([Helper]).
-
--spec verify_storage_on_all_nodes(node(), helper()) ->
-    ok | {error, term()} | {error, term(), Stacktrace :: list()} | {badrpc, term()}.
-verify_storage_on_all_nodes(Node, Helper) ->
-    ?CALL(Node, [Helper]).
-
--spec prepare_helper_args(helper_name(), helper_args()) -> helper_args().
-prepare_helper_args(HelperName, Params) ->
-    ?CALL([HelperName, Params]).
-
--spec prepare_helper_args(node(), helper_name(), helper_args()) -> helper_args().
-prepare_helper_args(Node, HelperName, Params) ->
-    ?CALL(Node, [HelperName, Params]).
-
-
--spec prepare_user_ctx_params(helper_name(), helper_user_ctx()) -> helper_user_ctx().
-prepare_user_ctx_params(HelperName, Params) ->
-    ?CALL([HelperName, Params]).
-
--spec prepare_user_ctx_params(node(), helper_name(), helper_user_ctx()) -> helper_user_ctx().
-prepare_user_ctx_params(Node, HelperName, Params) ->
-    ?CALL(Node, [HelperName, Params]).
-
--spec space_logic_get_storage_ids(od_space_id()) -> {ok, [op_worker_storage:id()]}.
-space_logic_get_storage_ids(SpaceId) ->
-    ?CALL([SpaceId]).
-
--spec space_logic_get_storage_ids(node(), od_space_id()) -> {ok, [op_worker_storage:id()]}.
-space_logic_get_storage_ids(Node, SpaceId) ->
-    ?CALL(Node, [SpaceId]).
-
-
--spec file_popularity_api_configure(file_popularity_config_id(), map()) ->
-    ok | {error, term()}.
-file_popularity_api_configure(SpaceId, NewConfiguration) ->
-    ?CALL([SpaceId, NewConfiguration]).
-
--spec file_popularity_api_configure(node(), file_popularity_config_id(), map()) ->
-    ok | {error, term()}.
-file_popularity_api_configure(Node, SpaceId, NewConfiguration) ->
-    ?CALL(Node, [SpaceId, NewConfiguration]).
-
-
--spec file_popularity_api_get_configuration(file_popularity_config_id()) ->
-    {ok, map()} | {error, term()}.
-file_popularity_api_get_configuration(SpaceId) ->
-    ?CALL([SpaceId]).
-
--spec file_popularity_api_get_configuration(node(), file_popularity_config_id()) ->
-    {ok, map()} | {error, term()}.
-file_popularity_api_get_configuration(Node, SpaceId) ->
-    ?CALL(Node, [SpaceId]).
-
-
--spec autocleaning_configure(od_space_id(), map()) -> ok | {error, term()}.
-autocleaning_configure(SpaceId, Configuration) ->
-    ?CALL([SpaceId, Configuration]).
-
--spec autocleaning_configure(node(), od_space_id(), map()) -> ok | {error, term()}.
-autocleaning_configure(Node, SpaceId, Configuration) ->
-    ?CALL(Node, [SpaceId, Configuration]).
-
-
--spec autocleaning_get_configuration(od_space_id()) -> map().
-autocleaning_get_configuration(SpaceId) ->
-    ?CALL([SpaceId]).
 
 -spec autocleaning_get_configuration(node(), od_space_id()) -> map().
 autocleaning_get_configuration(Node, SpaceId) ->
@@ -616,28 +544,13 @@
     ?CALL(Node, [Data]).
 
 
-<<<<<<< HEAD
--spec support_space(tokens:serialized(), SupportSize :: integer()) ->
+-spec support_space(storage_id(), tokens:serialized(), SupportSize :: integer()) ->
     {ok, od_space_id()} | errors:error().
-support_space(Token, SupportSize) ->
-    ?CALL([Token, SupportSize]).
-
--spec support_space(node(), tokens:serialized(), SupportSize :: integer()) ->
-    {ok, od_space_id()} | {error, term()}.
-support_space(Node, Token, SupportSize) ->
-    ?CALL(Node, [Token, SupportSize]).
-
-
--spec space_storage_add(od_space_id(), storage_id(), boolean()) ->
-=======
--spec support_space(storage_id(), tokens:serialized(), SupportSize :: integer()) ->
->>>>>>> 7baf0812
-    {ok, od_space_id()} | {error, term()}.
 support_space(StorageId, Token, SupportSize) ->
     ?CALL([StorageId, Token, SupportSize]).
 
 -spec support_space(node(), storage_id(), tokens:serialized(), SupportSize :: integer()) ->
-    {ok, od_space_id()} | {error, term()}.
+    {ok, od_space_id()} | errors:error().
 support_space(Node, StorageId, Token, SupportSize) ->
     ?CALL(Node, [StorageId, Token, SupportSize]).
 
@@ -736,7 +649,7 @@
 
 
 -spec update_space_support_size(od_space_id(), NewSupportSize :: integer()) ->
-    ok | {error, term()}.
+    ok | errors:error().
 update_space_support_size(SpaceId, NewSupportSize) ->
     ?CALL([SpaceId, NewSupportSize]).
 
