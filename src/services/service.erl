%%%--------------------------------------------------------------------
%%% @author Krzysztof Trzepla
%%% @copyright (C) 2016 ACK CYFRONET AGH
%%% This software is released under the MIT license
%%% cited in 'LICENSE.txt'.
%%% @end
%%%--------------------------------------------------------------------
%%% @doc This module contains service management functions.
%%% It implements {@link model_behaviour} behaviour.
%%% @end
%%%--------------------------------------------------------------------
-module(service).
-author("Krzysztof Trzepla").

-behaviour(model_behaviour).

-include("modules/errors.hrl").
-include_lib("ctool/include/logging.hrl").
-include("modules/models.hrl").
-include("names.hrl").
-include("service.hrl").

%% Model behaviour callbacks
-export([get_fields/0, create/1, save/1, update/2, get/1, exists/1, delete/1,
    list/0]).

%% API
-export([start/1, start/2, stop/1, status/1, apply/3, apply/4, apply_async/3,
    apply_sync/3, apply_sync/4, get_results/1, get_results/2, abort_task/1,
    exists_task/1]).
-export([get_module/1, get_hosts/1, get_nodes/1, is_member/2, add_host/2]).

-type name() :: atom().
-type action() :: atom().
-type ctx() :: #{}.
-type notify() :: pid() | undefined.
-type host() :: string().
-type step() :: #step{} | #steps{}.
-type condition() :: fun((ctx()) -> boolean()).
-type stage() :: action_begin | action_end | step_begin | step_end.

-export_type([name/0, action/0, ctx/0, notify/0, host/0, step/0, condition/0,
    stage/0]).

%%%===================================================================
%%% Model behaviour callbacks
%%%===================================================================

%%--------------------------------------------------------------------
%% @doc {@link model_behaviour:get_fields/0}
%% @end
%%--------------------------------------------------------------------
-spec get_fields() -> list(atom()).
get_fields() ->
    record_info(fields, ?MODULE).


%%--------------------------------------------------------------------
%% @doc {@link model_behaviour:create/1}
%% @end
%%--------------------------------------------------------------------
-spec create(Record :: model_behaviour:record()) ->
    ok | #error{} | no_return().
create(Record) ->
    model:create(?MODULE, Record).


%%--------------------------------------------------------------------
%% @doc {@link model_behaviour:save/1}
%% @end
%%--------------------------------------------------------------------
-spec save(Record :: model_behaviour:record()) -> ok | no_return().
save(Record) ->
    model:save(?MODULE, Record).


%%--------------------------------------------------------------------
%% @doc {@link model_behaviour:update/2}
%% @end
%%--------------------------------------------------------------------
-spec update(Key :: model_behaviour:key(), Diff :: model_behaviour:diff()) ->
    ok | no_return().
update(Key, Diff) ->
    model:update(?MODULE, Key, Diff).


%%--------------------------------------------------------------------
%% @doc {@link model_behaviour:get/1}
%% @end
%%--------------------------------------------------------------------
-spec get(Key :: model_behaviour:key()) ->
    {ok, Record :: model_behaviour:record()} | #error{} | no_return().
get(Key) ->
    model:get(?MODULE, Key).


%%--------------------------------------------------------------------
%% @doc {@link model_behaviour:exists/1}
%% @end
%%--------------------------------------------------------------------
-spec exists(Key :: model_behaviour:key()) ->
    boolean() | no_return().
exists(Key) ->
    model:exists(?MODULE, Key).


%%--------------------------------------------------------------------
%% @doc {@link model_behaviour:delete/1}
%% @end
%%--------------------------------------------------------------------
-spec delete(Key :: model_behaviour:key()) -> ok | no_return().
delete(Key) ->
    model:delete(?MODULE, Key).


%%--------------------------------------------------------------------
%% @doc {@link model_behaviour:list/0}
%% @end
%%--------------------------------------------------------------------
-spec list() -> Records :: [model_behaviour:record()] | no_return().
list() ->
    model:list(?MODULE).

%%%===================================================================
%%% API functions
%%%===================================================================

%%--------------------------------------------------------------------
%% @doc @equiv service:start(InitScript, #{})
%% @end
%%--------------------------------------------------------------------
-spec start(InitScript :: string()) -> ok | no_return().
start(InitScript) ->
    service:start(InitScript, #{}).


%%--------------------------------------------------------------------
%% @doc Sets the system limits and starts the service using an init script
%% in a shell.
%% @end
%%--------------------------------------------------------------------
-spec start(InitScript :: string(), SystemLimits :: #{}) -> ok | no_return().
start(InitScript, SystemLimits) ->
    Tokens = maps:fold(fun
        (open_files, Value, Acc) -> ["ulimit", "-n", Value, ";" | Acc];
        (_, _, Acc) -> Acc
    end, ["service", InitScript, "start"], SystemLimits),
    onepanel_shell:check_call(Tokens).


%%--------------------------------------------------------------------
%% @doc Stops the service using an init script in a shell.
%% @end
%%--------------------------------------------------------------------
-spec stop(InitScript :: string()) -> ok | no_return().
stop(InitScript) ->
    onepanel_shell:check_call(["service", InitScript, "stop"]).


%%--------------------------------------------------------------------
%% @doc Returns the service status using an init script in a shell.
%% @end
%%--------------------------------------------------------------------
-spec status(InitScript :: string()) -> running | stopped | missing.
status(InitScript) ->
    case onepanel_shell:call(["service", InitScript, "status"]) of
        0 -> running;
        127 -> missing;
        _ -> stopped
    end.


%%--------------------------------------------------------------------
%% @doc @equiv apply(Service, Action, Ctx, undefined)
%% @end
%%--------------------------------------------------------------------
-spec apply(Service :: name(), Action :: action(), Ctx :: ctx()) ->
    ok | {error, Reason :: term()}.
apply(Service, Action, Ctx) ->
    apply(Service, Action, Ctx, undefined).


%%--------------------------------------------------------------------
%% @doc Executes the service action and notifies about the process.
%% @end
%%--------------------------------------------------------------------
-spec apply(Service :: name(), Action :: action(), Ctx :: ctx(), Notify :: notify()) ->
    ok | {error, Reason :: term()}.
apply([], _Action, _Ctx, _Notify) ->
    ok;

apply(Service, Action, Ctx, Notify) ->
    service_utils:notify({action_begin, {Service, Action}}, Notify),
    Result = try
        Steps = service_utils:get_steps(Service, Action, Ctx),
        ?info("Execution of ~p:~p requires following steps:~n~s",
            [Service, Action, service_utils:format_steps(Steps, "")]),
        apply_steps(Steps, Notify)
    catch
        _:Reason -> ?make_error(Reason)
    end,
    service_utils:notify({action_end, {Service, Action, Result}}, Notify),
    Result.


%%--------------------------------------------------------------------
%% @doc Schedules the asynchronous service action.
%% @end
%%--------------------------------------------------------------------
-spec apply_async(Service :: service:name(), Action :: service:action(),
    Ctx :: service:ctx()) -> TaskId :: service_executor:task_id().
apply_async(Service, Action, Ctx) ->
    gen_server:call(?SERVICE_EXECUTOR_NAME, {apply, Service, Action, Ctx}).


%%--------------------------------------------------------------------
%% @doc Evaluates the service action synchronously and returns the results.
%% @end
%%--------------------------------------------------------------------
-spec apply_sync(Service :: service:name(), Action :: service:action(),
    Ctx :: service:ctx()) -> Results :: service_executor:results() | #error{}.
apply_sync(Service, Action, Ctx) ->
    apply_sync(Service, Action, Ctx, infinity).


%%--------------------------------------------------------------------
%% @doc Evaluates the service action synchronously with a timeout and returns
%% the results.
%% @end
%%--------------------------------------------------------------------
-spec apply_sync(Service :: service:name(), Action :: service:action(),
    Ctx :: service:ctx(), Timeout :: timeout()) ->
    Results :: service_executor:results() | #error{}.
apply_sync(Service, Action, Ctx, Timeout) ->
    TaskId = apply_async(Service, Action, Ctx),
    Result = service_executor:receive_results(TaskId, Timeout),
    abort_task(TaskId),
    Result.


%%--------------------------------------------------------------------
%% @doc @equiv get_results(TaskId, infinity)
%% @end
%%--------------------------------------------------------------------
-spec get_results(TaskId :: service_executor:task_id()) ->
    Results :: service_executor:results() | #error{}.
get_results(TaskId) ->
    get_results(TaskId, infinity).


%%--------------------------------------------------------------------
%% @doc Returns the asynchronous operation results.
%% @end
%%--------------------------------------------------------------------
-spec get_results(TaskId :: service_executor:task_id(), Timeout :: timeout()) ->
    Results :: service_executor:results() | #error{}.
get_results(TaskId, Timeout) ->
    case gen_server:call(?SERVICE_EXECUTOR_NAME, {get_results, TaskId}) of
        ok -> service_executor:receive_results(TaskId, Timeout);
        #error{} = Error -> Error
    end.


%%--------------------------------------------------------------------
%% @doc Aborts the asynchronous operation.
%% @end
%%--------------------------------------------------------------------
-spec abort_task(TaskId :: binary()) -> ok | #error{}.
abort_task(TaskId) ->
    gen_server:call(?SERVICE_EXECUTOR_NAME, {abort_task, TaskId}).


%%--------------------------------------------------------------------
%% @doc Checks whether the asynchronous operation associated with the provided
%% ID exists.
%%--------------------------------------------------------------------
-spec exists_task(TaskId :: binary()) -> boolean().
exists_task(TaskId) ->
    gen_server:call(?SERVICE_EXECUTOR_NAME, {exists_task, TaskId}).


%%--------------------------------------------------------------------
%% @doc Returns service module for service name.
%% @end
%%--------------------------------------------------------------------
-spec get_module(Service :: name()) -> Module :: module().
get_module(Service) ->
    erlang:list_to_atom("service_" ++ erlang:atom_to_list(Service)).


%%--------------------------------------------------------------------
%% @doc Returns lists of hosts where provided service is deployed.
%% @end
%%--------------------------------------------------------------------
-spec get_hosts(Service :: name()) -> Hosts :: [host()].
get_hosts(Service) ->
    {ok, #service{hosts = Hosts}} = service:get(Service),
    Hosts.


%%--------------------------------------------------------------------
%% @doc Returns lists of onepanel nodes for hosts where provided service is
%% deployed.
%% @end
%%--------------------------------------------------------------------
-spec get_nodes(Service :: name()) -> Nodes :: [node()].
get_nodes(Service) ->
    onepanel_cluster:hosts_to_nodes(Service, get_hosts(Service)).


%%--------------------------------------------------------------------
%% @doc Checks whether service is deployed on provided host.
%% @end
%%--------------------------------------------------------------------
-spec is_member(Service :: name(), Host :: host()) ->
    boolean() | {error, Reason :: term()}.
is_member(Service, Host) ->
    model:transaction(fun() ->
        case ?MODULE:get(Service) of
            {ok, #service{hosts = Hosts}} -> lists:member(Host, Hosts);
            _ -> false
        end
    end).


%%--------------------------------------------------------------------
%% @doc Adds host to a list of hosts where provided service is deployed.
%% @end
%%--------------------------------------------------------------------
-spec add_host(Service :: name(), Host :: host()) -> ok.
add_host(Service, Host) ->
    ?MODULE:update(Service, fun(#service{hosts = Hosts} = S) ->
        S#service{hosts = [Host | lists:delete(Host, Hosts)]}
    end).

%%%===================================================================
%%% Internal functions
%%%===================================================================

%%--------------------------------------------------------------------
%% @private @doc Applies the service steps associated with an action.
%%--------------------------------------------------------------------
-spec apply_steps(Steps :: [step()], Notify :: notify()) -> ok | #error{}.
apply_steps([], _Notify) ->
    ok;

apply_steps([#step{hosts = Hosts, module = Module, function = Function,
    args = Args, attempts = Attempts, retry_delay = Delay} = Step | Steps], Notify) ->

    Nodes = onepanel_cluster:hosts_to_nodes(Hosts),
    service_utils:notify({step_begin, {Module, Function}}, Notify),

    Results = onepanel_rpc:call(Nodes, Module, Function, Args),
    Status = service_utils:partition_results(Results),

    service_utils:notify({step_end, {Module, Function, Status}}, Notify),

<<<<<<< HEAD
    case {Status, Attempts} of
        {{_, []}, _} -> apply_steps(Steps, Notify);
        {{_, _}, 1} -> ?error({Module, Function, Status});
        {{_, _}, _} ->
            timer:sleep(Delay),
            apply_steps([Step#step{attempts = Attempts - 1} | Steps], Notify)
=======
    case Status of
        {_, []} -> apply_steps(Steps, Notify);
        {_, _} -> ?make_error({Module, Function, Status})
>>>>>>> fb78596d
    end.<|MERGE_RESOLUTION|>--- conflicted
+++ resolved
@@ -355,16 +355,10 @@
 
     service_utils:notify({step_end, {Module, Function, Status}}, Notify),
 
-<<<<<<< HEAD
     case {Status, Attempts} of
         {{_, []}, _} -> apply_steps(Steps, Notify);
-        {{_, _}, 1} -> ?error({Module, Function, Status});
+        {{_, _}, 1} -> ?make_error({Module, Function, Status});
         {{_, _}, _} ->
             timer:sleep(Delay),
             apply_steps([Step#step{attempts = Attempts - 1} | Steps], Notify)
-=======
-    case Status of
-        {_, []} -> apply_steps(Steps, Notify);
-        {_, _} -> ?make_error({Module, Function, Status})
->>>>>>> fb78596d
     end.