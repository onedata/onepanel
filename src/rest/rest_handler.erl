--- conflicted
+++ resolved
@@ -234,11 +234,7 @@
         end
     catch
         Type:Reason ->
-<<<<<<< HEAD
-            {stop, rest_replier:handle_error(Req, Type, ?make_error(Reason)), State}
-=======
-            {halt, rest_replier:reply_with_error(Req, Type, ?make_error(Reason)), State}
->>>>>>> 25459430
+            {stop, rest_replier:reply_with_error(Req, Type, ?make_error(Reason)), State}
     end.
 
 
