--- conflicted
+++ resolved
@@ -19,6 +19,9 @@
 -export([set_ulimits/2, get_ulimits_cmd/1]).
 -export([get_workers/0, get_global_config/0]).
 -export([add_node_to_config/3, remove_node_from_config/1, overwrite_config_args/3]).
+-export([finalize_installation/1]).
+
+-define(FINALIZE_INSTALLATION_ATTEMPTS, 120).
 
 %% ====================================================================
 %% API functions
@@ -177,8 +180,6 @@
         _ -> []
     end.
 
-<<<<<<< HEAD
-=======
 
 %% finalize_installation/1
 %% ====================================================================
@@ -214,5 +215,4 @@
         _ ->
             timer:sleep(1000),
             finalize_installation_loop(Attempts - 1)
-    end.
->>>>>>> 55f18b82
+    end.