--- conflicted
+++ resolved
@@ -15,15 +15,11 @@
 %% API
 -export([
     get_op_worker_nodes/0,
-<<<<<<< HEAD
+    get_cert_chain_ders/0,
+    get_cluster_id/0,
+    create_invite_token/0,
     is_emergency_passphrase_set/0,
     verify_emergency_passphrase/1
-=======
-    get_cert_chain_ders/0,
-    get_cluster_id/0,
-    create_invite_token/0
-
->>>>>>> 5248a3cb
 ]).
 
 
@@ -37,16 +33,6 @@
     service_op_worker:get_nodes().
 
 
-<<<<<<< HEAD
--spec is_emergency_passphrase_set() -> boolean().
-is_emergency_passphrase_set()->
-    emergency_passphrase:is_set().
-
-
--spec verify_emergency_passphrase(binary()) -> boolean().
-verify_emergency_passphrase(Passphrase)->
-    emergency_passphrase:verify(Passphrase).
-=======
 -spec get_cert_chain_ders() -> [public_key:der_encoded()].
 get_cert_chain_ders() ->
     https_listener:get_cert_chain_ders().
@@ -60,4 +46,13 @@
 -spec create_invite_token() -> {ok, binary()} | {error, term()}.
 create_invite_token() ->
     invite_tokens:create().
->>>>>>> 5248a3cb
+
+
+-spec is_emergency_passphrase_set() -> boolean().
+is_emergency_passphrase_set()->
+    emergency_passphrase:is_set().
+
+
+-spec verify_emergency_passphrase(binary()) -> boolean().
+verify_emergency_passphrase(Passphrase)->
+    emergency_passphrase:verify(Passphrase).