%%%-------------------------------------------------------------------
%%% @author Wojciech Geisler
%%% @copyright (C) 2020 ACK CYFRONET AGH
%%% This software is released under the MIT license
%%% cited in 'LICENSE.txt'.
%%% @end
%%%-------------------------------------------------------------------
%%% @doc Middleware plugin for the onp_storage type.
%%% All operations handled by this module are available only in op_panel.
%%% @end
%%%-------------------------------------------------------------------
-module(storage_middleware).
-author("Wojciech Geisler").

-behaviour(middleware_plugin).

-include("authentication.hrl").
-include("http/rest.hrl").
-include("middleware/middleware.hrl").
-include("names.hrl").
-include_lib("ctool/include/errors.hrl").
-include_lib("ctool/include/graph_sync/gri.hrl").
-include_lib("ctool/include/privileges.hrl").
-include_lib("ctool/include/logging.hrl").

%% API
-export([operation_supported/3, required_availability/3, fetch_entity/1,
    authorize/2, validate/2]).
-export([create/1, get/2, update/1, delete/1]).

-define(STORAGE_KEY(StorageName, Key), str_utils:join_as_binaries([StorageName, Key], <<".">>)).

%%%===================================================================
%%% middleware_plugin callbacks
%%%===================================================================

-spec operation_supported(middleware:operation(), gri:aspect(),
    middleware:scope()) -> boolean().
% plural 'instances', since many storages are created with one request
operation_supported(create, As, private) when
    As == instances;
    As == local_feed_luma_onedata_user_to_credentials_mapping
->
    onepanel:is_op_panel();
operation_supported(create, {As, _Id}, private) when
    As == local_feed_luma_default_posix_credentials;
    As == local_feed_luma_display_credentials;
    As == local_feed_luma_uid_to_onedata_user_mapping;
    As == local_feed_luma_acl_user_to_onedata_user_mapping;
    As == local_feed_luma_acl_group_to_onedata_group_mapping
->
    onepanel:is_op_panel();

operation_supported(get, As, private) when
    As == list;
    As == instance;
    As == luma_configuration
->
    onepanel:is_op_panel();
operation_supported(get, {As, _Id}, private) when
    As == local_feed_luma_onedata_user_to_credentials_mapping;
    As == local_feed_luma_default_posix_credentials;
    As == local_feed_luma_display_credentials;
    As == local_feed_luma_uid_to_onedata_user_mapping;
    As == local_feed_luma_acl_user_to_onedata_user_mapping;
    As == local_feed_luma_acl_group_to_onedata_group_mapping;
    As == luma_onedata_user_to_credentials_mapping;
    As == luma_default_posix_credentials;
    As == luma_display_credentials;
    As == luma_uid_to_onedata_user_mapping;
    As == luma_acl_user_to_onedata_user_mapping;
    As == luma_acl_group_to_onedata_group_mapping
->
    onepanel:is_op_panel();

operation_supported(update, instance, private) ->
    onepanel:is_op_panel();
operation_supported(update, {As, _Id}, private) when
    As == local_feed_luma_onedata_user_to_credentials_mapping
->
    onepanel:is_op_panel();

operation_supported(delete, As, private) when
    As == luma_db;
    As == instance
->
    onepanel:is_op_panel();
operation_supported(delete, {As, _Id}, private) when
    As == local_feed_luma_onedata_user_to_credentials_mapping;
    As == local_feed_luma_default_posix_credentials;
    As == local_feed_luma_display_credentials;
    As == local_feed_luma_uid_to_onedata_user_mapping;
    As == local_feed_luma_acl_user_to_onedata_user_mapping;
    As == local_feed_luma_acl_group_to_onedata_group_mapping;
    As == luma_onedata_user_to_credentials_mapping;
    As == luma_default_posix_credentials;
    As == luma_display_credentials;
    As == luma_uid_to_onedata_user_mapping;
    As == luma_acl_user_to_onedata_user_mapping;
    As == luma_acl_group_to_onedata_group_mapping
->
    onepanel:is_op_panel();

operation_supported(_, _, _) -> false.


-spec required_availability(middleware:operation(), gri:aspect(),
    middleware:scope()) -> [middleware:availability_level()].
required_availability(get, As, private) when
    As == list;
    As == instance;
    As == luma_configuration
->
    [?SERVICE_OPW, all_healthy];
required_availability(get, {As, _Id}, private) when
    As == local_feed_luma_onedata_user_to_credentials_mapping;
    As == local_feed_luma_default_posix_credentials;
    As == local_feed_luma_display_credentials;
    As == local_feed_luma_uid_to_onedata_user_mapping;
    As == local_feed_luma_acl_user_to_onedata_user_mapping;
    As == local_feed_luma_acl_group_to_onedata_group_mapping;
    As == luma_onedata_user_to_credentials_mapping;
    As == luma_default_posix_credentials;
    As == luma_display_credentials;
    As == luma_uid_to_onedata_user_mapping;
    As == luma_acl_user_to_onedata_user_mapping;
    As == luma_acl_group_to_onedata_group_mapping
->
    [?SERVICE_OPW, all_healthy];

required_availability(create, As, private) when
    As == instances;
    As == local_feed_luma_onedata_user_to_credentials_mapping
->
    [?SERVICE_OPW, all_healthy];
required_availability(create, {As, _Id}, private) when
    As == local_feed_luma_default_posix_credentials;
    As == local_feed_luma_display_credentials;
    As == local_feed_luma_uid_to_onedata_user_mapping;
    As == local_feed_luma_acl_user_to_onedata_user_mapping;
    As == local_feed_luma_acl_group_to_onedata_group_mapping
->
    [?SERVICE_OPW, all_healthy];

required_availability(update, instance, private) ->
    [?SERVICE_OPW, all_healthy];
required_availability(update, {As, _}, private) when
    As == local_feed_luma_onedata_user_to_credentials_mapping
->
    [?SERVICE_OPW, all_healthy];

required_availability(delete, As, private) when
    As == instance;
    As == luma_db
->
    [?SERVICE_OPW, all_healthy];
required_availability(delete, {As, _Id}, private) when
    As == local_feed_luma_onedata_user_to_credentials_mapping;
    As == local_feed_luma_default_posix_credentials;
    As == local_feed_luma_display_credentials;
    As == local_feed_luma_uid_to_onedata_user_mapping;
    As == local_feed_luma_acl_user_to_onedata_user_mapping;
    As == local_feed_luma_acl_group_to_onedata_group_mapping;
    As == luma_onedata_user_to_credentials_mapping;
    As == luma_default_posix_credentials;
    As == luma_display_credentials;
    As == luma_uid_to_onedata_user_mapping;
    As == luma_acl_user_to_onedata_user_mapping;
    As == luma_acl_group_to_onedata_group_mapping
->
    [?SERVICE_OPW, all_healthy].


-spec fetch_entity(middleware:req()) ->
    {ok, middleware:versioned_entity()} | undefined | errors:error().
fetch_entity(#onp_req{gri = #gri{id = StorageId}}) ->
    case op_worker_storage:exists(StorageId) of
        true ->
            Storage = middleware_utils:result_from_service_action(
                ?SERVICE_OPW, get_storages, #{id => StorageId}
            ),
            {ok, {Storage, 1}};
        false ->
            throw(?ERROR_NOT_FOUND)
    end.


-spec authorize(middleware:req(), middleware:entity()) -> boolean().
authorize(#onp_req{
    operation = create, client = Client, gri = #gri{aspect = As}
}, _)  when
    As == instances;
    As == local_feed_luma_onedata_user_to_credentials_mapping
->
    middleware_utils:has_privilege(Client, ?CLUSTER_UPDATE);
authorize(#onp_req{
    operation = create, client = Client, gri = #gri{aspect = {As, _}}
}, _) when
    As == local_feed_luma_default_posix_credentials;
    As == local_feed_luma_display_credentials;
    As == local_feed_luma_uid_to_onedata_user_mapping;
    As == local_feed_luma_acl_user_to_onedata_user_mapping;
    As == local_feed_luma_acl_group_to_onedata_group_mapping
->
    middleware_utils:has_privilege(Client, ?CLUSTER_UPDATE);

authorize(#onp_req{
    operation = get, client = #client{role = member}, gri = #gri{aspect = As}
}, _) when
    As == list;
    As == instance;
    As == luma_configuration
->
    true;
authorize(#onp_req{
    operation = get, client = Client, gri = #gri{aspect = {As, _}}
}, _) when
    As == local_feed_luma_onedata_user_to_credentials_mapping;
    As == local_feed_luma_default_posix_credentials;
    As == local_feed_luma_display_credentials;
    As == local_feed_luma_uid_to_onedata_user_mapping;
    As == local_feed_luma_acl_user_to_onedata_user_mapping;
    As == local_feed_luma_acl_group_to_onedata_group_mapping;
    As == luma_onedata_user_to_credentials_mapping;
    As == luma_default_posix_credentials;
    As == luma_display_credentials;
    As == luma_uid_to_onedata_user_mapping;
    As == luma_acl_user_to_onedata_user_mapping;
    As == luma_acl_group_to_onedata_group_mapping
->
    middleware_utils:has_privilege(Client, ?CLUSTER_VIEW);

authorize(#onp_req{
    operation = update, client = Client, gri = #gri{aspect = instance}
}, _) ->
    middleware_utils:has_privilege(Client, ?CLUSTER_UPDATE);
authorize(#onp_req{
    operation = update, client = Client, gri = #gri{aspect = {As, _Id}}
}, _) when
    As == local_feed_luma_onedata_user_to_credentials_mapping
->
    middleware_utils:has_privilege(Client, ?CLUSTER_UPDATE);

authorize(#onp_req{
    operation = delete, client = Client, gri = #gri{aspect = As}
}, _) when
    As == luma_db;
    As == instance
->
    middleware_utils:has_privilege(Client, ?CLUSTER_UPDATE);
authorize(#onp_req{
    operation = delete, client = Client, gri = #gri{aspect = {As, _Id}}
}, _) when
    As == local_feed_luma_onedata_user_to_credentials_mapping;
    As == local_feed_luma_default_posix_credentials;
    As == local_feed_luma_display_credentials;
    As == local_feed_luma_uid_to_onedata_user_mapping;
    As == local_feed_luma_acl_user_to_onedata_user_mapping;
    As == local_feed_luma_acl_group_to_onedata_group_mapping;
    As == luma_onedata_user_to_credentials_mapping;
    As == luma_default_posix_credentials;
    As == luma_display_credentials;
    As == luma_uid_to_onedata_user_mapping;
    As == luma_acl_user_to_onedata_user_mapping;
    As == luma_acl_group_to_onedata_group_mapping
->
    middleware_utils:has_privilege(Client, ?CLUSTER_UPDATE).




-spec validate(middleware:req(), middleware:entity()) -> ok | no_return().
validate(#onp_req{operation = create, gri = #gri{aspect = As}, data = Data}, _) when
    As == instances
->
    ensure_registered(),
    lists:foreach(fun(StorageName) ->
        validate_storage_custom_args(StorageName, maps:get(StorageName, Data))
    end, maps:keys(Data));

validate(#onp_req{operation = create, gri = #gri{aspect = As}}, _) when
    As == local_feed_luma_onedata_user_to_credentials_mapping
->
    ensure_registered();
validate(#onp_req{operation = create, gri = #gri{
    aspect = {As, _}
}}, _) when
    As == local_feed_luma_default_posix_credentials;
    As == local_feed_luma_display_credentials;
    As == local_feed_luma_uid_to_onedata_user_mapping;
    As == local_feed_luma_acl_user_to_onedata_user_mapping;
    As == local_feed_luma_acl_group_to_onedata_group_mapping
->
    ensure_registered();

validate(#onp_req{operation = get, gri = #gri{aspect = As}}, _) when
    As == list;
    As == instance;
    As == luma_configuration
->
    ensure_registered();
validate(#onp_req{operation = get, gri = #gri{aspect = {As, _Id}}}, _) when
    As == local_feed_luma_onedata_user_to_credentials_mapping;
    As == local_feed_luma_default_posix_credentials;
    As == local_feed_luma_display_credentials;
    As == local_feed_luma_uid_to_onedata_user_mapping;
    As == local_feed_luma_acl_user_to_onedata_user_mapping;
    As == local_feed_luma_acl_group_to_onedata_group_mapping;
    As == luma_onedata_user_to_credentials_mapping;
    As == luma_default_posix_credentials;
    As == luma_display_credentials;
    As == luma_uid_to_onedata_user_mapping;
    As == luma_acl_user_to_onedata_user_mapping;
    As == luma_acl_group_to_onedata_group_mapping
->
    ensure_registered();

validate(#onp_req{
    operation = update, gri = #gri{aspect = instance}, data = Data
}, CurrentDetails) ->
    ensure_registered(),

    lists:foreach(fun(StorageName) ->
        validate_storage_custom_args(StorageName, maps:get(StorageName, Data))
    end, maps:keys(Data)),

    % Swagger spec defines an object to allow for polymorphic storage type.
    % As a result, it is ensured here that only the storage with
    % id specified in path is modified.

    [{OldName, #{type := Type}}] = maps:to_list(Data),

    case CurrentDetails of
        #{name := OldName, type := Type} -> ok;
        #{name := ActualName, type := _} when ActualName /= OldName ->
            throw(?ERROR_BAD_VALUE_NOT_ALLOWED(OldName, [ActualName]));
        #{name := OldName, type := ActualType} ->
            Key = str_utils:join_as_binaries([OldName, type], <<".">>),
            throw(?ERROR_BAD_VALUE_NOT_ALLOWED(Key, [ActualType]))
    end;
validate(#onp_req{
    operation = update, gri = #gri{aspect = {As, _Id}}}, _) when
    As == local_feed_luma_onedata_user_to_credentials_mapping
->
    ensure_registered();

validate(#onp_req{
    operation = delete, gri = #gri{aspect = luma_db}
}, _) ->
    ensure_registered();
validate(#onp_req{operation = delete, gri = #gri{aspect = instance, id = Id}}, _) ->
    ensure_registered(),
    case op_worker_storage:can_be_removed(Id) of
        true -> ok;
        false -> throw(?ERROR_STORAGE_IN_USE)
    end;
validate(#onp_req{
    operation = delete, gri = #gri{aspect = {As, _Id}}
}, _) when
    As == local_feed_luma_onedata_user_to_credentials_mapping;
    As == local_feed_luma_default_posix_credentials;
    As == local_feed_luma_display_credentials;
    As == local_feed_luma_uid_to_onedata_user_mapping;
    As == local_feed_luma_acl_user_to_onedata_user_mapping;
    As == local_feed_luma_acl_group_to_onedata_group_mapping;
    As == luma_onedata_user_to_credentials_mapping;
    As == luma_default_posix_credentials;
    As == luma_display_credentials;
    As == luma_uid_to_onedata_user_mapping;
    As == luma_acl_user_to_onedata_user_mapping;
    As == luma_acl_group_to_onedata_group_mapping
->
    ensure_registered().


-spec create(middleware:req()) -> middleware:create_result().
create(#onp_req{gri = #gri{aspect = instances}, data = Data}) ->
    ActionResults = service:apply_sync(?SERVICE_OPW, add_storages, #{storages => Data}),
    ResponseMap = parse_add_storages_results(ActionResults),
    {ok, value, ResponseMap};

create(#onp_req{
    gri = #gri{
        aspect = local_feed_luma_onedata_user_to_credentials_mapping,
        id = StorageId
    },
    data = Data
}) ->
    middleware_utils:execute_service_action(?SERVICE_OPW, add_onedata_user_to_credentials_mapping, Data#{
        id => StorageId,
        isLocalFeedLumaRequest => true
    });
create(#onp_req{
    gri = #gri{
        aspect = {local_feed_luma_default_posix_credentials, SpaceId},
        id = StorageId
    },
    data = Data
}) ->
    middleware_utils:execute_service_action(?SERVICE_OPW, add_default_posix_credentials, #{
        id => StorageId,
        spaceId => SpaceId,
        credentials => Data,
        isLocalFeedLumaRequest => true
    });
create(#onp_req{
    gri = #gri{
        aspect = {local_feed_luma_display_credentials, SpaceId},
        id = StorageId
    },
    data = Data
}) ->
    middleware_utils:execute_service_action(?SERVICE_OPW, add_display_credentials, #{
        id => StorageId,
        spaceId => SpaceId,
        credentials => Data,
        isLocalFeedLumaRequest => true
    });
create(#onp_req{
    gri = #gri{
        aspect = {local_feed_luma_uid_to_onedata_user_mapping, Uid},
        id = StorageId
    },
    data = Data
}) ->
    middleware_utils:execute_service_action(?SERVICE_OPW, add_uid_to_onedata_user_mapping,
        #{
        id => StorageId,
        uid => convert_uid_to_integer(Uid),
        onedataUser => Data,
        isLocalFeedLumaRequest => true
    });
create(#onp_req{
    gri = #gri{
        aspect = {local_feed_luma_acl_user_to_onedata_user_mapping, AclUser},
        id = StorageId
    },
    data = Data
}) ->
    middleware_utils:execute_service_action(?SERVICE_OPW, add_acl_user_to_onedata_user_mapping, #{
        id => StorageId,
        aclUser => AclUser,
        onedataUser => Data,
        isLocalFeedLumaRequest => true
    });
create(#onp_req{
    gri = #gri{
        aspect = {local_feed_luma_acl_group_to_onedata_group_mapping, AclGroup},
        id = StorageId
    },
    data = Data
}) ->
    middleware_utils:execute_service_action(?SERVICE_OPW, add_acl_group_to_onedata_group_mapping, #{
        id => StorageId,
        aclGroup => AclGroup,
        onedataGroup => Data,
        isLocalFeedLumaRequest => true
    }).


-spec get(middleware:req(), middleware:entity()) -> middleware:get_result().
get(#onp_req{gri = #gri{aspect = list}}, _) ->
    {ok, value, middleware_utils:result_from_service_action(
        ?SERVICE_OPW, get_storages, #{}
    )};
get(#onp_req{gri = #gri{aspect = instance, id = _Id}}, Storage) ->
    {ok, Storage};
get(#onp_req{gri = #gri{aspect = luma_configuration}}, Storage) ->
    {ok, value, middleware_utils:result_from_service_action(
        ?SERVICE_OPW, get_luma_configuration, #{
            storage => Storage
        }
    )};
get(#onp_req{gri = #gri{aspect = {As, OnedataUserId}, id = StorageId}}, _) when
    As == local_feed_luma_onedata_user_to_credentials_mapping;
    As == luma_onedata_user_to_credentials_mapping
->
    {ok, value, middleware_utils:result_from_service_action(
        ?SERVICE_OPW, get_onedata_user_to_credentials_mapping, #{
            id => StorageId,
            onedataUserId => OnedataUserId,
            isLocalFeedLumaRequest => is_local_feed_luma_request(As)
        }
    )};
get(#onp_req{gri = #gri{aspect = {As, SpaceId}, id = StorageId}}, _) when
    As == local_feed_luma_default_posix_credentials;
    As == luma_default_posix_credentials
->
    {ok, value, middleware_utils:result_from_service_action(
        ?SERVICE_OPW, get_default_posix_credentials, #{
            id => StorageId,
            spaceId => SpaceId,
            isLocalFeedLumaRequest => is_local_feed_luma_request(As)
        }
    )};
get(#onp_req{gri = #gri{aspect = {As, SpaceId}, id = StorageId}}, _) when
    As == local_feed_luma_display_credentials;
    As == luma_display_credentials
->
    {ok, value, middleware_utils:result_from_service_action(
        ?SERVICE_OPW, get_display_credentials, #{
            id => StorageId,
            spaceId => SpaceId,
            isLocalFeedLumaRequest => is_local_feed_luma_request(As)
        }
    )};
get(#onp_req{gri = #gri{aspect = {As, Uid}, id = StorageId}}, _) when
    As == local_feed_luma_uid_to_onedata_user_mapping;
    As == luma_uid_to_onedata_user_mapping
->
    {ok, value, middleware_utils:result_from_service_action(
        ?SERVICE_OPW, get_uid_to_onedata_user_mapping, #{
            id => StorageId,
            uid => convert_uid_to_integer(Uid),
            isLocalFeedLumaRequest => is_local_feed_luma_request(As)
        }
    )};
get(#onp_req{gri = #gri{aspect = {As, AclUser}, id = StorageId}}, _) when
    As == local_feed_luma_acl_user_to_onedata_user_mapping;
    As == luma_acl_user_to_onedata_user_mapping
->
    {ok, value, middleware_utils:result_from_service_action(
        ?SERVICE_OPW, get_acl_user_to_onedata_user_mapping, #{
            id => StorageId,
            aclUser => AclUser,
            isLocalFeedLumaRequest => is_local_feed_luma_request(As)
        }
    )};
get(#onp_req{gri = #gri{aspect = {As, AclGroup}, id = StorageId}}, _) when
    As == local_feed_luma_acl_group_to_onedata_group_mapping;
    As == luma_acl_group_to_onedata_group_mapping
->
    {ok, value, middleware_utils:result_from_service_action(
        ?SERVICE_OPW, get_acl_group_to_onedata_group_mapping, #{
            id => StorageId,
            aclGroup => AclGroup,
            isLocalFeedLumaRequest => is_local_feed_luma_request(As)
        }
    )}.


-spec update(middleware:req()) -> middleware:update_result().
update(#onp_req{gri = #gri{aspect = instance, id = Id}, data = Data}) ->
    [{_OldName, Params}] = maps:to_list(Data),
    {ok, value, middleware_utils:result_from_service_action(
        ?SERVICE_OPW, update_storage, #{id => Id, storage => Params}
    )};
update(#onp_req{
    gri = #gri{
        aspect = {local_feed_luma_onedata_user_to_credentials_mapping, OnedataUserId},
        id = StorageId
    },
    data = Data
}) ->
    middleware_utils:execute_service_action(
        ?SERVICE_OPW, update_user_mapping, #{
            id => StorageId,
            onedataUserId => OnedataUserId,
            storageUser => Data,
            isLocalFeedLumaRequest => true
        }
    ).


-spec delete(middleware:req()) -> middleware:delete_result().
delete(#onp_req{gri = #gri{aspect = luma_db, id = Id}}) ->
    middleware_utils:execute_service_action(
        ?SERVICE_OPW, clear_luma_db, #{id => Id}
    );
delete(#onp_req{gri = #gri{aspect = instance, id = Id}}) ->
    middleware_utils:execute_service_action(
        ?SERVICE_OPW, remove_storage, #{id => Id}
    );
delete(#onp_req{gri = #gri{aspect = {As, OnedataUserId}, id = StorageId}})  when
    As == local_feed_luma_onedata_user_to_credentials_mapping;
    As == luma_onedata_user_to_credentials_mapping
->
    middleware_utils:execute_service_action(
        ?SERVICE_OPW, remove_onedata_user_to_credentials_mapping, #{
            id => StorageId,
            onedataUserId => OnedataUserId,
            isLocalFeedLumaRequest => is_local_feed_luma_request(As)
    });
delete(#onp_req{gri = #gri{aspect = {As, SpaceId}, id = StorageId}}) when
    As == local_feed_luma_default_posix_credentials;
    As == luma_default_posix_credentials
->
    middleware_utils:execute_service_action(
        ?SERVICE_OPW, remove_default_posix_credentials, #{
            id => StorageId,
            spaceId => SpaceId,
            isLocalFeedLumaRequest => is_local_feed_luma_request(As)
    });
delete(#onp_req{gri = #gri{aspect = {As, SpaceId}, id = StorageId}}) when
    As == local_feed_luma_display_credentials;
    As == luma_display_credentials
->
    middleware_utils:execute_service_action(
        ?SERVICE_OPW, remove_display_credentials, #{
            id => StorageId,
            spaceId => SpaceId,
            isLocalFeedLumaRequest => is_local_feed_luma_request(As)
    });
delete(#onp_req{gri = #gri{aspect = {As, Uid}, id = StorageId}}) when
    As == local_feed_luma_uid_to_onedata_user_mapping;
    As == luma_uid_to_onedata_user_mapping
    ->
    middleware_utils:execute_service_action(
        ?SERVICE_OPW, remove_uid_to_onedata_user_mapping, #{
            id => StorageId,
            uid => convert_uid_to_integer(Uid),
            isLocalFeedLumaRequest => is_local_feed_luma_request(As)
    });
delete(#onp_req{gri = #gri{aspect = {As, AclUser}, id = StorageId}}) when
    As == local_feed_luma_acl_user_to_onedata_user_mapping;
    As == luma_acl_user_to_onedata_user_mapping
->
    middleware_utils:execute_service_action(
        ?SERVICE_OPW, remove_acl_user_to_onedata_user_mapping, #{
            id => StorageId,
            aclUser => AclUser,
            isLocalFeedLumaRequest => is_local_feed_luma_request(As)
    });
delete(#onp_req{gri = #gri{aspect = {As, AclGroup}, id = StorageId}}) when
    As == local_feed_luma_acl_group_to_onedata_group_mapping;
    As == luma_acl_group_to_onedata_group_mapping
->
    middleware_utils:execute_service_action(
        ?SERVICE_OPW, remove_acl_group_to_onedata_group_mapping, #{
            id => StorageId,
            aclGroup => AclGroup,
            isLocalFeedLumaRequest => is_local_feed_luma_request(As)
    }).

%%%===================================================================
%%% Internal functions
%%%===================================================================

-spec ensure_registered() -> ok | no_return().
ensure_registered() ->
    case service_oneprovider:is_registered() of
        false -> throw(?ERROR_UNREGISTERED_ONEPROVIDER);
        true -> ok
    end.

-spec convert_uid_to_integer(binary()) -> integer().
convert_uid_to_integer(Value) ->
    try
        binary_to_integer(Value)
    catch
        error:badarg ->
            throw(?ERROR_BAD_VALUE_INTEGER(uid))
    end.

-spec is_local_feed_luma_request(atom()) -> boolean().
is_local_feed_luma_request(Aspect) ->
    case atom_to_binary(Aspect, utf8) of
        <<"local_feed_", _/binary>> -> true;
        _ -> false
    end.

<<<<<<< HEAD

-spec validate_storage_custom_args(binary(), map()) -> ok.
validate_storage_custom_args(StorageName, Data = #{type := <<"s3">>}) ->
    try
        url_utils:infer_components(maps:get(hostname, Data))
    catch
        _:_  -> throw(?ERROR_BAD_DATA(?STORAGE_KEY(StorageName, <<"hostname">>)))
    end,
    ok;

validate_storage_custom_args(_StorageName, _Data) ->
    ok.
=======
-spec parse_add_storages_results(list()) -> map().
parse_add_storages_results(ActionResults) ->
    lists:foldl(fun(StepResult, AccMap) ->
        case StepResult of
            {step_end, _, add_storage, {[{_, {StorageName, {error, Reason}}}], []}} ->
                AccMap#{StorageName => #{<<"error">> => errors:to_json({error, Reason})}};
            {step_end, _, add_storage, {[{_, {StorageName, {ok, StorageId}}}], []}} ->
                AccMap#{StorageName => #{<<"id">> => StorageId}};
            _ ->
                AccMap
        end
    end, #{}, ActionResults).
>>>>>>> d17ec105
<|MERGE_RESOLUTION|>--- conflicted
+++ resolved
@@ -659,20 +659,6 @@
         _ -> false
     end.
 
-<<<<<<< HEAD
-
--spec validate_storage_custom_args(binary(), map()) -> ok.
-validate_storage_custom_args(StorageName, Data = #{type := <<"s3">>}) ->
-    try
-        url_utils:infer_components(maps:get(hostname, Data))
-    catch
-        _:_  -> throw(?ERROR_BAD_DATA(?STORAGE_KEY(StorageName, <<"hostname">>)))
-    end,
-    ok;
-
-validate_storage_custom_args(_StorageName, _Data) ->
-    ok.
-=======
 -spec parse_add_storages_results(list()) -> map().
 parse_add_storages_results(ActionResults) ->
     lists:foldl(fun(StepResult, AccMap) ->
@@ -685,4 +671,16 @@
                 AccMap
         end
     end, #{}, ActionResults).
->>>>>>> d17ec105
+
+
+-spec validate_storage_custom_args(binary(), map()) -> ok.
+validate_storage_custom_args(StorageName, Data = #{type := <<"s3">>}) ->
+    try
+        url_utils:infer_components(maps:get(hostname, Data))
+    catch
+        _:_  -> throw(?ERROR_BAD_DATA(?STORAGE_KEY(StorageName, <<"hostname">>)))
+    end,
+    ok;
+
+validate_storage_custom_args(_StorageName, _Data) ->
+    ok.