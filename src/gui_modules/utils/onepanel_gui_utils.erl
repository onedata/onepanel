--- conflicted
+++ resolved
@@ -223,145 +223,6 @@
     }.
 
 
-<<<<<<< HEAD
-=======
-%% top_menu/1
-%% ====================================================================
-%% @doc Convienience function to render top menu in GUI pages.
-%% Item with ActiveTabID will be highlighted as active.
-%% @end
--spec top_menu(ActiveTabID :: atom()) -> Result when
-    Result :: #panel{}.
-%% ====================================================================
-top_menu(ActiveTabID) ->
-    top_menu(ActiveTabID, undefined).
-
-
-%% top_menu/2
-%% ====================================================================
-%% @doc Convienience function to render top menu in GUI pages.
-%% Item with ActiveTabID and ActiveLinkID will be highlighted as active.
-%% Main page spinner will not be shown.
-%% @end
--spec top_menu(ActiveTabID :: atom(), ActiveLinkID :: atom()) -> Result when
-    Result :: #panel{}.
-%% ====================================================================
-top_menu(ActiveTabID, ActiveLinkID) ->
-    top_menu(ActiveTabID, ActiveLinkID, []).
-
-
-%% top_menu/3
-%% ====================================================================
-%% @doc Convienience function to render top menu in GUI pages.
-%% Item with ActiveTabID and ActiveLinkID will be highlighted as active.
-%% It allows to add submenu. Main page spinner will not be shown.
-%% @end
--spec top_menu(ActiveTabID :: atom(), ActiveLinkID :: atom(), Submenu :: term()) -> Result when
-    Result :: #panel{}.
-%% ====================================================================
-top_menu(ActiveTabID, ActiveLinkID, Submenu) ->
-    top_menu(ActiveTabID, ActiveLinkID, Submenu, false).
-
-
-%% top_menu/4
-%% ====================================================================
-%% @doc Convienience function to render top menu in GUI pages.
-%% Item with ActiveTabID and ActiveLinkID will be highlighted as active.
-%% It allows to show or hide main page spinner and add submenu.
-%% @end
--spec top_menu(ActiveTabID :: atom(), ActiveLinkID :: atom(), Submenu :: term(), Spinner :: boolean()) -> Result when
-    Result :: #panel{}.
-%% ====================================================================
-top_menu(ActiveTabID, ActiveLinkID, Submenu, Spinner) ->
-    Process = fun(ActiveItem, List) ->
-        lists:map(fun({ItemID, ListItem}) ->
-            case ItemID of
-                ActiveItem -> ListItem#li{class = <<"active">>};
-                _ -> ListItem
-            end
-        end, List)
-    end,
-
-    % Define menu items with ids, so that proper tab can be made active via function parameter
-    MenuCaptions = Process(ActiveTabID, [
-        {brand_tab, #li{body = #link{style = <<"padding: 18px;">>, url = ?PAGE_ROOT,
-            body = [
-                #span{style = <<"font-size: xx-large;">>, class = <<"fui-gear">>},
-                #b{style = <<"font-size: x-large;">>, body = <<"onepanel">>}
-            ]}
-        }},
-        {software_tab, #li{body = [
-            #link{style = "padding: 18px;", url = ?PAGE_INSTALLATION, body = <<"Software">>},
-            #list{style = "top: 37px; width: 120px;", body = Process(ActiveLinkID, [
-                {installation_link, #li{body = #link{url = ?PAGE_INSTALLATION, body = <<"Installation">>}}},
-                {update_link, #li{body = #link{url = ?PAGE_UPDATE, body = <<"Update">>}}}
-            ])}
-        ]}},
-        {spaces_tab, #li{body = [
-            #link{style = "padding: 18px;", url = ?PAGE_SPACES_ACCOUNT, body = <<"Spaces">>},
-            #list{style = "top: 37px; width: 120px;", body = Process(ActiveLinkID, [
-                {spaces_account_link, #li{body = #link{url = ?PAGE_SPACES_ACCOUNT, body = <<"Account">>}}},
-                {spaces_settings_link, #li{body = #link{url = ?PAGE_SPACES_SETTINGS, body = <<"Settings">>}}}
-            ])}
-        ]}},
-        {diagnostics_tab, #li{body = [
-            #link{style = "padding: 18px;", url = ?PAGE_MONITORING, body = <<"Diagnostics">>},
-            #list{style = "top: 37px; width: 120px;", body = Process(ActiveLinkID, [
-                {monitoring_link, #li{body = #link{url = ?PAGE_MONITORING, body = <<"Monitoring">>}}},
-                {server_logs_link, #li{body = #link{url = ?PAGE_SERVER_LOGS, body = <<"Server logs">>}}},
-                {clients_logs_link, #li{body = #link{url = ?PAGE_CLIENTS_LOGS, body = <<"Clients logs">>}}}
-            ])}
-        ]}}
-    ]),
-
-    MenuIcons = Process(ActiveTabID, [
-        {account_settings_tab, #li{id = <<"account_settings_tab">>, body = account_settings_tab(gui_ctx:get_user_id())}},
-        {about_tab, #li{body = #link{style = <<"padding: 18px;">>, title = <<"About">>,
-            url = ?PAGE_ABOUT, body = #span{class = <<"fui-info">>}}}},
-        {logout_button, #li{body = #link{style = <<"padding: 18px;">>, title = <<"Log out">>,
-            url = ?PAGE_LOGOUT, body = #span{class = <<"fui-power">>}}}}
-    ]),
-
-    SpinnerDisplay = case Spinner of
-                         true -> <<"">>;
-                         _ -> <<" display: none;">>
-                     end,
-
-    MessagesTop = case Submenu of
-                      [] -> <<"55px">>;
-                      _ -> <<"110px">>
-                  end,
-
-    [
-        #panel{
-            id = <<"main_spinner">>,
-            style = <<"position: absolute; top: 15px; left: 15px; z-index: 1234; width: 32px;", SpinnerDisplay/binary>>,
-            body = #image{
-                image = <<"/images/spinner.gif">>
-            }
-        },
-        #panel{class = <<"navbar navbar-fixed-top">>, body = [
-            #panel{class = <<"navbar-inner">>, style = <<"border-bottom: 1px solid gray;">>, body = [
-                #panel{class = <<"container">>, body = [
-                    #list{class = <<"nav pull-left">>, body = MenuCaptions},
-                    #list{class = <<"nav pull-right">>, body = MenuIcons}
-                ]}
-            ]}
-        ] ++ Submenu},
-        #panel{
-            id = <<"ok_message">>,
-            style = <<"position: fixed; width: 100%; top: ", MessagesTop/binary, "; display: none;">>,
-            class = <<"dialog dialog-success">>
-        },
-        #panel{
-            id = <<"error_message">>,
-            style = <<"position: fixed; width: 100%; top: ", MessagesTop/binary, "; display: none;">>,
-            class = <<"dialog dialog-danger">>
-        }
-    ] ++ gui_utils:cookie_policy_popup_body(?PAGE_PRIVACY_POLICY).
-
-
->>>>>>> 5a077028
 %% account_settings_tab/1
 %% ====================================================================
 %% @doc Renders body of account settings tab.
