--- conflicted
+++ resolved
@@ -109,42 +109,11 @@
 -spec top_menu(ActiveTabID :: atom(), ActiveLinkID :: atom(), SubMenuBody :: term()) -> Result when
     Result :: #panel{}.
 %% ====================================================================
-<<<<<<< HEAD
-top_menu(ActiveTabID, SubMenuBody) ->
-    % Define menu items with ids, so that proper tab can be made active via function parameter
-    % see old_menu_captions()
-    MenuCaptions =
-        [
-            {installation_tab, #li{body = [
-                #link{style = <<"padding: 18px;">>, url = ?PAGE_INSTALLATION, body = <<"Installation">>}
-            ]}},
-            {update_tab, #li{body = [
-                #link{style = <<"padding: 18px;">>, url = ?PAGE_UPDATE, body = <<"Update">>}
-            ]}}
-        ],
-
-    MenuIcons =
-        [
-            {manage_account_tab, #li{body = #link{style = <<"padding: 18px;">>, title = <<"Manage account">>,
-                url = ?PAGE_MANAGE_ACCOUNT, body = [gui_ctx:get_user_id(), #span{class = <<"fui-user">>,
-                    style = <<"margin-left: 10px;">>}]}}},
-            {about_tab, #li{body = #link{style = <<"padding: 18px;">>, title = <<"About">>,
-                url = ?PAGE_ABOUT, body = #span{class = <<"fui-info">>}}}},
-            {logout_button, #li{body = #link{style = <<"padding: 18px;">>, title = <<"Log out">>,
-                url = ?PAGE_LOGOUT, body = #span{class = <<"fui-power">>}}}}
-        ],
-
-    MenuCaptionsProcessed = lists:map(
-        fun({TabID, ListItem}) ->
-            case TabID of
-                ActiveTabID -> ListItem#li{class = <<"active">>};
-=======
 top_menu(ActiveTabID, ActiveLinkID, SubMenuBody) ->
     Process = fun(ActiveItem, List) ->
         lists:map(fun({ItemID, ListItem}) ->
             case ItemID of
                 ActiveItem -> ListItem#li{class = <<"active">>};
->>>>>>> 55f18b82
                 _ -> ListItem
             end
         end, List)
