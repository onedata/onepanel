%% ===================================================================
%% @author Krzysztof Trzepla
%% @copyright (C): 2014 ACK CYFRONET AGH
%% This software is released under the MIT license
%% cited in 'LICENSE.txt'.
%% @end
%% ===================================================================
%% @doc: This module contains n2o website code.
%% This page is displayed in case of successful installation.
%% @end
%% ===================================================================

-module(page_installation_success).
-export([main/0, event/1]).

-include("gui_modules/common.hrl").
-include("onepanel_modules/installer/state.hrl").

%% ====================================================================
%% API functions
%% ====================================================================

%% main/0
%% ====================================================================
%% @doc Template points to the template file, which will be filled with content.
-spec main() -> Result when
    Result :: #dtl{}.
%% ====================================================================
main() ->
    case gui_ctx:user_logged_in() of
        true ->
            case onepanel_gui_utils:maybe_redirect(?CURRENT_INSTALLATION_PAGE, ?PAGE_INSTALLATION_SUCCESS, ?PAGE_INSTALLATION) of
                true ->
                    #dtl{file = "bare", app = ?APP_NAME, bindings = [{title, <<"">>}, {body, <<"">>}, {custom, <<"">>}]};
                _ ->
                    #dtl{file = "bare", app = ?APP_NAME, bindings = [{title, title()}, {body, body()}, {custom, <<"">>}]}
            end;
        false ->
            gui_jq:redirect_to_login(true),
            #dtl{file = "bare", app = ?APP_NAME, bindings = [{title, <<"">>}, {body, <<"">>}, {custom, <<"">>}]}
    end.


%% title/0
%% ====================================================================
%% @doc Page title.
-spec title() -> Result when
    Result :: binary().
%% ====================================================================
title() ->
    <<"Successful installtion">>.


%% body/0
%% ====================================================================
%% @doc This will be placed instead of {{body}} tag in template.
-spec body() -> Result when
    Result :: #panel{}.
%% ====================================================================
body() ->
<<<<<<< HEAD
    #panel{
        style = <<"position: relative;">>,
        body = [
            onepanel_gui_utils:top_menu(installation_tab),

            #panel{
                id = <<"error_message">>,
                style = <<"position: fixed; width: 100%; top: 55px; z-index: 1; display: none;">>,
                class = <<"dialog dialog-danger">>
            },
            #panel{
                style = <<"margin-top: 150px; text-align: center;">>,
                body = [
                    #panel{
                        style = <<"width: 50%; margin: 0 auto;">>,
                        body = #panel{
                            class = <<"alert alert-success">>,
                            body = [
                                #h3{
                                    body = <<"Successful installation">>
                                },
                                #link{
                                    id = <<"next_button">>,
                                    postback = to_main_page,
                                    style = <<"width: 80px;">>,
                                    class = <<"btn btn-primary">>,
                                    body = <<"OK">>
                                }
                            ]
                        }
                    }
                ]
            }
        ] ++ onepanel_gui_utils:logotype_footer(120)
    }.
=======
    Header = onepanel_gui_utils:top_menu(software_tab, installation_link),
    Main = #panel{
        style = <<"margin-top: 10em; text-align: center;">>,
        body = #panel{
            style = <<"width: 50%; margin: 0 auto;">>,
            body = case provider_logic:get_provider_id() of
                       undefined ->
                           [
                               #panel{
                                   class = <<"alert alert-success">>,
                                   body = [
                                       #h3{
                                           body = <<"Successful installation">>
                                       },
                                       #p{
                                           body = <<"Would you like to register as a provider?">>
                                       },
                                       #link{
                                           postback = to_root_page,
                                           style = <<"width: 8em;">>,
                                           class = <<"btn btn-info">>,
                                           body = <<"Not now">>
                                       },
                                       #link{
                                           id = <<"next_button">>,
                                           postback = register,
                                           style = <<"width: 8em;">>,
                                           class = <<"btn btn-primary">>,
                                           body = <<"Register">>
                                       }
                                   ]
                               }
                           ];
                       _ ->
                           [
                               #panel{
                                   class = <<"alert alert-success">>,
                                   body = [
                                       #h3{
                                           body = <<"Successful installation">>
                                       },
                                       #link{
                                           id = <<"next_button">>,
                                           postback = to_root_page,
                                           style = <<"width: 8em;">>,
                                           class = <<"btn btn-primary">>,
                                           body = <<"OK">>
                                       }
                                   ]
                               }
                           ]
                   end
        }
    },
    onepanel_gui_utils:body(Header, Main).
>>>>>>> 55f18b82


%% ====================================================================
%% Events handling
%% ====================================================================

%% event/1
%% ====================================================================
%% @doc Handles page events.
-spec event(Event :: term()) -> no_return().
%% ====================================================================
event(init) ->
    gui_jq:bind_key_to_click(<<"13">>, <<"next_button">>),
    ok;

event(to_root_page) ->
    gui_ctx:put(?CURRENT_INSTALLATION_PAGE, undefined),
    gui_jq:redirect(?PAGE_ROOT);

<<<<<<< HEAD
=======
event(register) ->
    gui_ctx:put(?CURRENT_INSTALLATION_PAGE, undefined),
    gui_ctx:put(?CURRENT_REGISTRATION_PAGE, ?PAGE_CONNECTION_CHECK),
    gui_jq:redirect(?PAGE_SPACES_ACCOUNT);

>>>>>>> 55f18b82
event(terminate) ->
    ok.<|MERGE_RESOLUTION|>--- conflicted
+++ resolved
@@ -58,43 +58,6 @@
     Result :: #panel{}.
 %% ====================================================================
 body() ->
-<<<<<<< HEAD
-    #panel{
-        style = <<"position: relative;">>,
-        body = [
-            onepanel_gui_utils:top_menu(installation_tab),
-
-            #panel{
-                id = <<"error_message">>,
-                style = <<"position: fixed; width: 100%; top: 55px; z-index: 1; display: none;">>,
-                class = <<"dialog dialog-danger">>
-            },
-            #panel{
-                style = <<"margin-top: 150px; text-align: center;">>,
-                body = [
-                    #panel{
-                        style = <<"width: 50%; margin: 0 auto;">>,
-                        body = #panel{
-                            class = <<"alert alert-success">>,
-                            body = [
-                                #h3{
-                                    body = <<"Successful installation">>
-                                },
-                                #link{
-                                    id = <<"next_button">>,
-                                    postback = to_main_page,
-                                    style = <<"width: 80px;">>,
-                                    class = <<"btn btn-primary">>,
-                                    body = <<"OK">>
-                                }
-                            ]
-                        }
-                    }
-                ]
-            }
-        ] ++ onepanel_gui_utils:logotype_footer(120)
-    }.
-=======
     Header = onepanel_gui_utils:top_menu(software_tab, installation_link),
     Main = #panel{
         style = <<"margin-top: 10em; text-align: center;">>,
@@ -150,7 +113,6 @@
         }
     },
     onepanel_gui_utils:body(Header, Main).
->>>>>>> 55f18b82
 
 
 %% ====================================================================
@@ -170,13 +132,10 @@
     gui_ctx:put(?CURRENT_INSTALLATION_PAGE, undefined),
     gui_jq:redirect(?PAGE_ROOT);
 
-<<<<<<< HEAD
-=======
 event(register) ->
     gui_ctx:put(?CURRENT_INSTALLATION_PAGE, undefined),
     gui_ctx:put(?CURRENT_REGISTRATION_PAGE, ?PAGE_CONNECTION_CHECK),
     gui_jq:redirect(?PAGE_SPACES_ACCOUNT);
 
->>>>>>> 55f18b82
 event(terminate) ->
     ok.