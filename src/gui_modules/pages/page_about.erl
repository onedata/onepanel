%% ===================================================================
%% @author Krzysztof Trzepla
%% @copyright (C): 2014 ACK CYFRONET AGH
%% This software is released under the MIT license
%% cited in 'LICENSE.txt'.
%% @end
%% ===================================================================
%% @doc This module contains n2o website code.
%% This page contains information about the project, licence and contact for support.
%% @end
%% ===================================================================
-module(page_about).

-include("gui_modules/common.hrl").
-include_lib("ctool/include/logging.hrl").

-export([main/0, event/1]).

-define(LICENSE_FILE, "LICENSE.txt").
-define(CONTACT_EMAIL, "support@onedata.org").
-define(MEMBERS, [<<"Łukasz Dutka"/utf8>>, <<"Jacek Kitowski"/utf8>>, <<"Dariusz Król"/utf8>>, <<"Tomasz Lichoń"/utf8>>, <<"Darin Nikolow"/utf8>>,
    <<"Łukasz Opioła"/utf8>>, <<"Bartosz Polnik"/utf8>>, <<"Paweł Salata"/utf8>>, <<"Michał Sitko"/utf8>>, <<"Rafał Słota"/utf8>>,
    <<"Renata Słota"/utf8>>, <<"Beata Skiba"/utf8>>, <<"Krzysztof Trzepla"/utf8>>, <<"Michał Wrzeszcz"/utf8>>, <<"Konrad Zemek"/utf8>>]).

%% ====================================================================
%% API functions
%% ====================================================================

%% main/0
%% ====================================================================
%% @doc Template points to the template file, which will be filled with content.
%% @end
-spec main() -> Result when
    Result :: #dtl{}.
%% ====================================================================
main() ->
    case gui_ctx:user_logged_in() of
        true ->
            #dtl{file = "bare", app = ?APP_NAME, bindings = [{title, title()}, {body, body()}, {custom, <<"">>}]};
        _ ->
            gui_jq:redirect_to_login(),
            #dtl{file = "bare", app = ?APP_NAME, bindings = [{title, <<"">>}, {body, <<"">>}, {custom, <<"">>}]}
    end.


%% title/0
%% ====================================================================
%% @doc This will be placed instead of {{title}} tag in template.
%% @end
-spec title() -> Result when
    Result :: binary().
%% ====================================================================
title() ->
    <<"About">>.


%% body/0
%% ====================================================================
%% @doc This will be placed instead of {{body}} tag in template.
%% @end
-spec body() -> Result when
    Result :: #panel{}.
%% ====================================================================
body() ->
    Header = onepanel_gui_utils_adapter:top_menu(about_tab),
    Main = #panel{
        style = <<"margin-top: 10em; text-align: center;">>,
        body = [
            #h6{
                style = <<"font-size: x-large; margin-bottom: 3em;">>,
                body = <<"About">>
            },
            about_table()
        ]
    },
    onepanel_gui_utils:body(Header, Main).


%% about_table/0
%% ====================================================================
%% @doc Renders the body of about table.
%% @end
-spec about_table() -> Result when
    Result :: #table{}.
%% ====================================================================
about_table() ->
    DescriptionStyle = <<"border-width: 0; vertical-align: top; text-align: right; padding: 1em 1em;">>,
    MainStyle = <<"border-width: 0;  text-align: left; padding: 1em 1em;">>,
    #table{
        style = <<"border-width: 0; width: auto;">>,
        body = lists:map(fun({DescriptionBody, MainBody}) ->
            #tr{
                cells = [
                    #td{
                        style = DescriptionStyle,
                        body = #label{
                            class = <<"label label-large label-inverse">>,
                            style = <<"cursor: auto;">>,
                            body = DescriptionBody
                        }
                    },
                    #td{
                        style = MainStyle,
                        body = MainBody
                    }
                ]
            }
        end, [
            {<<"Version">>, version()},
            {<<"Contact">>, contact()},
            {<<"Privacy policy">>, privacy_policy()},
            {<<"Acknowledgements">>, acknowledgements()},
            {<<"License">>, license()},
            {<<"Team">>, team()}
        ])
    }.


%% version/0
%% ====================================================================
%% @doc Renders application version.
%% @end
-spec version() -> Result when
    Result :: #p{}.
%% ====================================================================
version() ->
<<<<<<< HEAD
    #p{
        style = <<"margin: 0;">>,
=======
    #span{
        style = <<"font-size: large;">>,
>>>>>>> 5a077028
        body = onepanel_utils:get_application_version()
    }.


%% contact/0
%% ====================================================================
%% @doc Renders support email.
%% @end
-spec contact() -> Result when
    Result :: #link{}.
%% ====================================================================
contact() ->
    #link{
        style = <<"font-size: large;">>,
        body = <<?CONTACT_EMAIL>>, url = <<"mailto:",
        ?CONTACT_EMAIL>>
    }.


%% privacy_policy/0
%% ====================================================================
%% @doc Renders privacy policy.
%% @end
-spec privacy_policy() -> Result when
    Result :: #link{}.
%% ====================================================================
privacy_policy() ->
    #link{
        style = <<"font-size: large;">>,
        body = <<"Learn about privacy policy">>,
        url = ?PAGE_PRIVACY_POLICY
    }.


%% acknowledgements/0
%% ====================================================================
%% @doc Renders acknowledgements.
%% @end
-spec acknowledgements() -> Result when
    Result :: #link{}.
%% ====================================================================
acknowledgements() ->
    #span{
        style = <<"font-size: large;">>,
        body = <<"This research was supported in part by PL-Grid Infrastructure.">>
    }.


%% license/0
%% ====================================================================
%% @doc Renders application license.
%% @end
-spec license() -> Result when
    Result :: binary().
%% ====================================================================
license() ->
    Content = case file:read_file(?LICENSE_FILE) of
                  {ok, File} ->
                      File;
                  {error, Reason} ->
                      ?error("Cannot get license file ~s: ~p", [?LICENSE_FILE, Reason]),
                      <<"">>
              end,
    #span{
        style = <<"white-space: pre; font-size: large; line-height: initial">>,
%%         style = <<"margin: 0; white-space: pre; font-size: initial; line-height: initial">>,
        body = Content
    }.


%% team/0
%% ====================================================================
%% @doc Renders list of applications developers.
%% @end
-spec team() -> Result when
    Result :: list().
%% ====================================================================
team() ->
    #list{
        numbered = false,
        body = lists:map(
            fun(Member) ->
                #li{
                    body = #span{
                        style = <<"font-size: large; line-height: 1.5em">>,
                        body = Member
                    }
                }
            end, ?MEMBERS)
    }.


%% ====================================================================
%% Events handling
%% ====================================================================

%% event/1
%% ====================================================================
%% @doc Handles page events.
%% @end
-spec event(Event :: term()) -> no_return().
%% ====================================================================
event(init) ->
    ok;

event(terminate) ->
    ok.<|MERGE_RESOLUTION|>--- conflicted
+++ resolved
@@ -124,13 +124,8 @@
     Result :: #p{}.
 %% ====================================================================
 version() ->
-<<<<<<< HEAD
-    #p{
-        style = <<"margin: 0;">>,
-=======
     #span{
         style = <<"font-size: large;">>,
->>>>>>> 5a077028
         body = onepanel_utils:get_application_version()
     }.
 
