--- conflicted
+++ resolved
@@ -36,19 +36,14 @@
 is_authorized(Req, _Method, #rstate{client = #client{role = admin}}) ->
     {true, Req};
 
-<<<<<<< HEAD
+is_authorized(Req, _Method, #rstate{resource = configuration}) ->
+    {true, Req};
+
 is_authorized(Req, 'GET', #rstate{resource = node}) ->
     {true, Req};
 
 is_authorized(Req, 'POST', #rstate{resource = cluster}) ->
     {service_onepanel:available_for_clustering(), Req};
-=======
-is_authorized(Req, _Method, #rstate{resource = configuration}) ->
-    {true, Req};
-
-is_authorized(Req, _Method, #rstate{resource = hosts}) ->
-    {onepanel_user:get_by_role(admin) == [], Req};
->>>>>>> 4e1de2c2
 
 is_authorized(Req, _Method, _State) ->
     {false, Req}.
