--- conflicted
+++ resolved
@@ -1871,14 +1871,10 @@
         lumaFeedApiKey => {string, optional},
         %% Map with key-value pairs used for describing storage QoS parameters.
         qosParameters => {#{'_' => string}, {optional, #{}}},
-<<<<<<< HEAD
-        %% The username of the Ceph cluster administrator.
-=======
         %% Defines whether storage contains existing data to be imported.
         importedStorage => {boolean, optional},
         %% The username of the Ceph cluster user. In case of configuring
         %% storage, this field must be equal to name of the Ceph cluster admin.
->>>>>>> 6737ad1e
         username => string,
         %% The key to access the Ceph cluster. In case of configuring storage,
         %% the key must be the key of admin user passed in `username`.
