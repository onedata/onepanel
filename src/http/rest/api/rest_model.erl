--- conflicted
+++ resolved
@@ -227,17 +227,10 @@
         deletedFiles => integer,
         %% Counter of unmodified files (both directories and regular files) that
         %% has been detected during current (or last finished) scan.
-<<<<<<< HEAD
-        unmodifiedFiles => integer,
-        %% Counter of files (both directories and regular files) for which the
-        %% processing has failed during current (or last finished) scan.
-        failedFiles => integer,
-=======
         unmodifiedFiles => {integer, optional},
         %% Counter of files (both directories and regular files) for which the
         %% processing has failed during current (or last finished) scan.
         failedFiles => {integer, optional},
->>>>>>> 575a03e4
         %% Estimated time at which next scan will be enqueued.
         nextScan => {integer, optional},
         %% Total number of performed scans.
@@ -958,7 +951,6 @@
     #{
         username => string,
         password => string,
-        fullName => {string, optional},
         %% Ids of Onezone groups to which the user should be added. The groups
         %% must already exist.
         groups => {[string], {optional, []}}
@@ -1578,8 +1570,8 @@
         %% `manual` mode, the files must be registered manually by the
         %% space users with REST API. Registration of directories is not
         %% supported. For more info please read:
-        %% https://onedata.org/#/home/api/stable/oneprovider?anchor=tag/File-
-        %% registration
+        %% https://onedata.org/#/home/api/stable/oneprovider?anchor=tag
+        %% /File-registration
         mode => {{enum, string, [<<"auto">>, <<"manual">>]}, {optional, <<"auto">>}},
         autoStorageImportConfig => {auto_storage_import_config_model(), optional}
     }.
