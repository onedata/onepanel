--- conflicted
+++ resolved
@@ -20,11 +20,7 @@
     cluster_ips_model/0,
     cluster_managers_model/0,
     cluster_workers_model/0,
-<<<<<<< HEAD
-=======
     configuration_model/0,
-    cookie_model/0,
->>>>>>> 4e1de2c2
     database_hosts_model/0,
     dns_check_model/0,
     dns_check_configuration_model/0,
@@ -176,8 +172,6 @@
     }.
 
 %%--------------------------------------------------------------------
-<<<<<<< HEAD
-=======
 %% @doc Public service configuration details
 %% @end
 %%--------------------------------------------------------------------
@@ -186,23 +180,6 @@
     {oneof, [op_configuration_model(), oz_configuration_model()]}.
 
 %%--------------------------------------------------------------------
-%% @doc The cookie is a character sequence that is common for all the cluster
-%% nodes. If this parameter is not provided, in case of a cluster initialization
-%% request, it will be generated, and in case of a cluster extension request the
-%% current cookie value will be used. However, if the cluster cookie and the
-%% cookie of the host that is about to join the cluster doesn't match there
-%% will be a connection error.
-%% @end
-%%--------------------------------------------------------------------
--spec cookie_model() -> maps:map().
-cookie_model() ->
-    #{
-        %% The cluster cookie.
-        cookie => {atom, optional}
-    }.
-
-%%--------------------------------------------------------------------
->>>>>>> 4e1de2c2
 %% @doc The cluster database service hosts configuration.
 %% @end
 %%--------------------------------------------------------------------
