--- conflicted
+++ resolved
@@ -240,7 +240,7 @@
 %% @doc Information about the authenticated user.
 %% @end
 %%--------------------------------------------------------------------
--spec current_user_model() -> maps:map().
+-spec current_user_model() -> map().
 current_user_model() ->
     #{
         %% The user Id.
@@ -329,7 +329,7 @@
 %% @doc Emergency passphrase to set and old passphrase to authorize the change.
 %% @end
 %%--------------------------------------------------------------------
--spec emergency_passphrase_change_request_model() -> maps:map().
+-spec emergency_passphrase_change_request_model() -> map().
 emergency_passphrase_change_request_model() ->
     #{
         %% New passphrase to be set.
@@ -343,7 +343,7 @@
 %% @doc Emergency passphrase status.
 %% @end
 %%--------------------------------------------------------------------
--spec emergency_passphrase_status_model() -> maps:map().
+-spec emergency_passphrase_status_model() -> map().
 emergency_passphrase_status_model() ->
     #{
         %% True if the passphrase is set.
@@ -495,13 +495,8 @@
 %% @doc The new Onezone user account details
 %% @end
 %%--------------------------------------------------------------------
-<<<<<<< HEAD
--spec op_panel_configuration_model() -> map().
-op_panel_configuration_model() ->
-=======
--spec onezone_user_create_request_model() -> maps:map().
+-spec onezone_user_create_request_model() -> map().
 onezone_user_create_request_model() ->
->>>>>>> 82e0aa77
     #{
         username => string,
         password => string,
@@ -514,13 +509,8 @@
 %% @doc The panel configuration.
 %% @end
 %%--------------------------------------------------------------------
-<<<<<<< HEAD
--spec op_panel_configuration_admin_model() -> map().
-op_panel_configuration_admin_model() ->
-=======
--spec panel_configuration_model() -> maps:map().
+-spec panel_configuration_model() -> map().
 panel_configuration_model() ->
->>>>>>> 82e0aa77
     #{
         %% Indicates that interactive deployment is being performed. If false,
         %% users entering GUI will not be asked to complete the configuration.
@@ -533,25 +523,8 @@
 %% @doc Request to change user's password
 %% @end
 %%--------------------------------------------------------------------
-<<<<<<< HEAD
--spec oz_panel_configuration_model() -> map().
-oz_panel_configuration_model() ->
-    #{
-        %% Indicates that interactive deployment is performed. If false, users
-        %% entering GUI will not be asked to complete the configuration. In that
-        %% case default values will be used, available for change later via
-        %% appropriate onepanel GUI pages or REST.
-        interactiveDeployment => {boolean, optional},
-        %% The collection of user names associated with users properties.
-        users => {#{'_' => oz_panel_configuration_users_model()}, {optional, #{}}}
-    }.
-
--spec oz_panel_configuration_users_model() -> map().
-oz_panel_configuration_users_model() ->
-=======
--spec password_change_request_model() -> maps:map().
+-spec password_change_request_model() -> map().
 password_change_request_model() ->
->>>>>>> 82e0aa77
     #{
         %% The new user password.
         newPassword => string
@@ -1301,69 +1274,6 @@
     }.
 
 %%--------------------------------------------------------------------
-<<<<<<< HEAD
-%% @doc The new user account details.
-%% @end
-%%--------------------------------------------------------------------
--spec user_create_request_model() -> map().
-user_create_request_model() ->
-    #{
-        %% The user name. It must be at least 2 characters long and contain only
-        %% alphanumeric characters [a-zA-Z0-9].
-        username => string,
-        %% The user password. It must be at least 8 characters long. The
-        %% password must not contain a colon character ':'.
-        password => string,
-        %% The user role, one of 'admin' or 'regular'.
-        userRole => atom
-    }.
-
-%%--------------------------------------------------------------------
-%% @doc The user configuration details.
-%% @end
-%%--------------------------------------------------------------------
--spec user_details_model() -> map().
-user_details_model() ->
-    #{
-        %% The user Id.
-        userId => string,
-        %% The user name.
-        username => string,
-        %% The user role, one of `admin` or `regular`.
-        userRole => atom,
-        %% List of cluster privileges held by the user. This field is returned
-        %% only to a Onezone user fetching information about himself.
-        clusterPrivileges => {[string], optional}
-    }.
-
-%%--------------------------------------------------------------------
-%% @doc The user configuration details that can be modified.
-%% @end
-%%--------------------------------------------------------------------
--spec user_modify_request_model() -> map().
-user_modify_request_model() ->
-    #{
-        %% The current user password that should be changed or password of an
-        %% administrator that is issuing this request on behalf of a user.
-        currentPassword => string,
-        %% The new user password.
-        newPassword => string
-    }.
-
-%%--------------------------------------------------------------------
-%% @doc List of onepanel user usernames.
-%% @end
-%%--------------------------------------------------------------------
--spec users_model() -> map().
-users_model() ->
-    #{
-        %% The list of usernames.
-        usernames => [string]
-    }.
-
-%%--------------------------------------------------------------------
-=======
->>>>>>> 82e0aa77
 %% @doc Service version info.
 %% @end
 %%--------------------------------------------------------------------
