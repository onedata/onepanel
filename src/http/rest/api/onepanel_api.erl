%%%--------------------------------------------------------------------
%%% This file has been automatically generated from Swagger
%%% specification - DO NOT EDIT!
%%%
%%% @copyright (C) 2016 ACK CYFRONET AGH
%%% This software is released under the MIT license cited i
%%% in 'LICENSE.txt'.
%%% @end
%%%--------------------------------------------------------------------
%%% @doc REST API definitions for onepanel.
%%% @end
%%%--------------------------------------------------------------------
-module(onepanel_api).
-author("Krzysztof Trzepla").

-include("http/rest.hrl").

%% API
-export([routes/0]).

%%%===================================================================
%%% API functions
%%%===================================================================

%%--------------------------------------------------------------------
%% @doc Returns a list of tuples consisting of a path, a handler module and
%% an initial request state.
%% @end
%%--------------------------------------------------------------------
-spec routes() ->
    [{Path :: binary(), Module :: module(), State :: rest_handler:state()}].
routes() ->
    [
        %% Adds given host to the cluster
        {<<"/api/v3/onepanel/hosts">>, rest_handler, #rstate{
            version = 3,
            module = rest_onepanel,
            resource = hosts,
            methods = [#rmethod{
                type = 'POST',
                args_spec = rest_model:host_add_request_model()
            }]
        }},

<<<<<<< HEAD
        %% Create Onepanel user
        {<<"/api/v3/onepanel/users">>, rest_handler, #rstate{
=======
        %% Check correctness of DNS entries for the cluster's domain.
        {<<"/api/v3/onepanel/dns_check">>, rest_handler, #rstate{
            version = 3,
            module = rest_service,
            resource = dns_check,
            methods = [#rmethod{
                type = 'GET',
                params_spec = #{
                    %% If true the DNS check cache is overriden and check is
                    %% performed during handling of the request.
                    forceCheck => {boolean, {optional, false}}
                }
            }]
        }},

        %% Create or join cluster
        {<<"/api/v3/onepanel/hosts">>, rest_handler, #rstate{
>>>>>>> 1c5d51bb
            version = 3,
            module = rest_onepanel_user,
            resource = users,
            methods = [#rmethod{
                type = 'POST',
                %% The user configuration details.
                args_spec = rest_model:user_create_request_model(),
                noauth = true
            }]
        }},

        %% Create Onepanel user session
        {<<"/api/v3/onepanel/session">>, rest_handler, #rstate{
            version = 3,
            module = rest_onepanel_session,
            resource = session,
            methods = [#rmethod{
                type = 'POST'
            }]
        }},

        %% Get cluster cookie
        {<<"/api/v3/onepanel/cookie">>, rest_handler, #rstate{
            version = 3,
            module = rest_onepanel,
            resource = cookie,
            methods = [#rmethod{
                type = 'GET'
            }]
        }},

        %% Get cluster hosts
        {<<"/api/v3/onepanel/hosts">>, rest_handler, #rstate{
            version = 3,
            module = rest_onepanel,
            resource = hosts,
            methods = [#rmethod{
                type = 'GET'
            }]
        }},

        %% Get information about current onepanel node.
        {<<"/api/v3/onepanel/node">>, rest_handler, #rstate{
            version = 3,
            module = rest_onepanel,
            resource = node,
            methods = [#rmethod{
                type = 'GET',
<<<<<<< HEAD
                noauth = true
=======
                params_spec = #{
                    %% Defines whether to return cluster or discovered
                    %% hosts.
                    discovered => {boolean, {optional, false}}
                }
>>>>>>> 1c5d51bb
            }]
        }},

        %% Return settings used when performing the DNS check.
        {<<"/api/v3/onepanel/dns_check/configuration">>, rest_handler, #rstate{
            version = 3,
            module = rest_service,
            resource = dns_check_configuration,
            methods = [#rmethod{
                type = 'GET'
            }]
        }},

        %% Get Onepanel user session
        {<<"/api/v3/onepanel/session">>, rest_handler, #rstate{
            version = 3,
            module = rest_onepanel_session,
            resource = session,
            methods = [#rmethod{
                type = 'GET'
            }]
        }},

        %% Get background task result
        {<<"/api/v3/onepanel/tasks/:id">>, rest_handler, #rstate{
            version = 3,
            module = rest_service,
            resource = task,
            methods = [#rmethod{
                type = 'GET',
                noauth = true
            }]
        }},

        %% Get Onepanel user details
        {<<"/api/v3/onepanel/users/:username">>, rest_handler, #rstate{
            version = 3,
            module = rest_onepanel_user,
            resource = user,
            methods = [#rmethod{
                type = 'GET'
            }]
        }},

        %% List onepanel users
        {<<"/api/v3/onepanel/users">>, rest_handler, #rstate{
            version = 3,
            module = rest_onepanel_user,
            resource = users,
            methods = [#rmethod{
                type = 'GET',
                params_spec = #{
                    %% If present, query returns only users with specified
                    %% role.
                    role => {string, optional}
                },
                noauth = true
            }]
        }},

        %% Get information about SSL certificates configuration and status.
        {<<"/api/v3/onepanel/web_cert">>, rest_handler, #rstate{
            version = 3,
            module = rest_onepanel,
            resource = web_cert,
            methods = [#rmethod{
                type = 'GET'
            }]
        }},

<<<<<<< HEAD
        %% Join existing cluster
        {<<"/api/v3/onepanel/join_cluster">>, rest_handler, #rstate{
            version = 3,
            module = rest_onepanel,
            resource = cluster,
            methods = [#rmethod{
                type = 'POST',
                args_spec = rest_model:join_cluster_request_model(),
                noauth = true
=======
        %% Configure dns check
        {<<"/api/v3/onepanel/dns_check/configuration">>, rest_handler, #rstate{
            version = 3,
            module = rest_service,
            resource = dns_check_configuration,
            methods = [#rmethod{
                type = 'PATCH',
                %% The configuration changes.
                args_spec = rest_model:dns_check_configuration_model()
>>>>>>> 1c5d51bb
            }]
        }},

        %% Modify Onepanel user details
        {<<"/api/v3/onepanel/users/:username">>, rest_handler, #rstate{
            version = 3,
            module = rest_onepanel_user,
            resource = user,
            methods = [#rmethod{
                type = 'PATCH',
                args_spec = rest_model:user_modify_request_model()
            }]
        }},

        %% Modify SSL certificate configuration
        {<<"/api/v3/onepanel/web_cert">>, rest_handler, #rstate{
            version = 3,
            module = rest_onepanel,
            resource = web_cert,
            methods = [#rmethod{
                type = 'PATCH',
                %% New values for certificate management configuration.
                args_spec = rest_model:web_cert_modify_request_model()
            }]
        }},

        %% Remove host from cluster
        {<<"/api/v3/onepanel/hosts/:host">>, rest_handler, #rstate{
            version = 3,
            module = rest_onepanel,
            resource = host,
            methods = [#rmethod{
                type = 'DELETE'
            }]
        }},

        %% Remove Onepanel user session
        {<<"/api/v3/onepanel/session">>, rest_handler, #rstate{
            version = 3,
            module = rest_onepanel_session,
            resource = session,
            methods = [#rmethod{
                type = 'DELETE'
            }]
        }},

        %% Remove Onepanel user
        {<<"/api/v3/onepanel/users/:username">>, rest_handler, #rstate{
            version = 3,
            module = rest_onepanel_user,
            resource = user,
            methods = [#rmethod{
                type = 'DELETE'
            }]
        }}

    ].<|MERGE_RESOLUTION|>--- conflicted
+++ resolved
@@ -42,10 +42,19 @@
             }]
         }},
 
-<<<<<<< HEAD
         %% Create Onepanel user
         {<<"/api/v3/onepanel/users">>, rest_handler, #rstate{
-=======
+            version = 3,
+            module = rest_onepanel_user,
+            resource = users,
+            methods = [#rmethod{
+                type = 'POST',
+                %% The user configuration details.
+                args_spec = rest_model:user_create_request_model(),
+                noauth = true
+            }]
+        }},
+
         %% Check correctness of DNS entries for the cluster's domain.
         {<<"/api/v3/onepanel/dns_check">>, rest_handler, #rstate{
             version = 3,
@@ -61,20 +70,6 @@
             }]
         }},
 
-        %% Create or join cluster
-        {<<"/api/v3/onepanel/hosts">>, rest_handler, #rstate{
->>>>>>> 1c5d51bb
-            version = 3,
-            module = rest_onepanel_user,
-            resource = users,
-            methods = [#rmethod{
-                type = 'POST',
-                %% The user configuration details.
-                args_spec = rest_model:user_create_request_model(),
-                noauth = true
-            }]
-        }},
-
         %% Create Onepanel user session
         {<<"/api/v3/onepanel/session">>, rest_handler, #rstate{
             version = 3,
@@ -112,15 +107,7 @@
             resource = node,
             methods = [#rmethod{
                 type = 'GET',
-<<<<<<< HEAD
-                noauth = true
-=======
-                params_spec = #{
-                    %% Defines whether to return cluster or discovered
-                    %% hosts.
-                    discovered => {boolean, {optional, false}}
-                }
->>>>>>> 1c5d51bb
+                noauth = true
             }]
         }},
 
@@ -191,7 +178,6 @@
             }]
         }},
 
-<<<<<<< HEAD
         %% Join existing cluster
         {<<"/api/v3/onepanel/join_cluster">>, rest_handler, #rstate{
             version = 3,
@@ -201,7 +187,9 @@
                 type = 'POST',
                 args_spec = rest_model:join_cluster_request_model(),
                 noauth = true
-=======
+            }]
+        }},
+
         %% Configure dns check
         {<<"/api/v3/onepanel/dns_check/configuration">>, rest_handler, #rstate{
             version = 3,
@@ -211,7 +199,6 @@
                 type = 'PATCH',
                 %% The configuration changes.
                 args_spec = rest_model:dns_check_configuration_model()
->>>>>>> 1c5d51bb
             }]
         }},
 
