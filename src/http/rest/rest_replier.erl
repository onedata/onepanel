--- conflicted
+++ resolved
@@ -221,13 +221,8 @@
 
 
 %%--------------------------------------------------------------------
-<<<<<<< HEAD
-%% @doc All storage helper parameters are stored as binaries in op-worker.
+%% @doc All storage helper parameters are stored as binaries in op_worker.
 %% This function attempts to find their desired type in API model
-=======
-%% @doc All storage helper parameters are stored as binaries in op_worker.
-%% This functions attempts to find their desired type in API model
->>>>>>> bbb3ab5d
 %% used for creating them and convert accordingly.
 %% @end
 %%--------------------------------------------------------------------
