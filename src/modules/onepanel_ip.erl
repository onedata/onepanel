--- conflicted
+++ resolved
@@ -36,14 +36,8 @@
         fun determine_ip_by_domain/0,
         fun determine_ip_by_external_service/0,
         fun determine_ip_by_shell/0,
-<<<<<<< HEAD
-        fun () -> {ok, {127,0,0,1}} end
+        fun() -> {ok, {127, 0, 0, 1}} end
     ]).
-=======
-        fun() -> {ok, {127, 0, 0, 1}} end
-    ]),
-    IP.
->>>>>>> 4e1de2c2
 
 
 %%--------------------------------------------------------------------
