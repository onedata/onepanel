--- conflicted
+++ resolved
@@ -366,13 +366,9 @@
 -spec translate_storage_test_file_error(OperVerb :: string(), OperNoun :: binary(),
     Node :: node(), Reason :: term()) -> {Name :: binary(), Description :: binary()}.
 translate_storage_test_file_error(OperVerb, OperNoun, Node, Reason) ->
-<<<<<<< HEAD
-    Host = onepanel_cluster:node_to_host(Node),
+    Host = hosts:from_node(Node),
     % If this log is removed, adjust op_worker_storage to report
     % reason of issues with PATCH
-=======
-    Host = hosts:from_node(Node),
->>>>>>> bbb3ab5d
     ?error("Cannot " ++ OperVerb ++ " storage test file on node ~p due to: ~p",
         [Node, Reason]),
     {<<"Operation Error">>, <<"Storage test file ", OperNoun/binary, " failed "
