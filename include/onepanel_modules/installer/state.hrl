%% ===================================================================
%% @author Krzysztof Trzepla
%% @copyright (C): 2014, ACK CYFRONET AGH
%% This software is released under the MIT license 
%% cited in 'LICENSE.txt'.
%% @end
%% ===================================================================
%% @doc: This header file contains installer state record and definition.
%% @end
%% ===================================================================

-ifndef(ONEPANEL_INSTALLER_STATE_HRL).
-define(ONEPANEL_INSTALLER_STATE_HRL, 1).

%% Names of database records
-define(GLOBAL_CONFIG_RECORD, global_configuration).
-define(LOCAL_CONFIG_RECORD, local_configuration).

%% Names of database tables
-define(GLOBAL_CONFIG_TABLE, global_configurations).
-define(LOCAL_CONFIG_TABLE, local_configurations).

%% Id of current installation configuration saved in database
-define(CONFIG_ID, current).

%% Global config record contains following fields:
%% * id                 - ID which equals CONFIG_ID as a primary key in database
%% * main_ccm           - hostname of machine where main CCM node is configured
%% * ccms               - list of hostnames of machines where CCM nodes are configured
%% * workers            - list of hostnames of machines where worker nodes are configured
%% * dbs                - list of hostnames of machines where database nodes are configured
%% * storage_paths      - list of paths to storages on every worker node
<<<<<<< HEAD
-record(?GLOBAL_CONFIG_RECORD, {id, main_ccm, ccms = [], workers = [], dbs = [], storage_paths = []}).
=======
%% * db_password        - password for all database nodes
-record(?GLOBAL_CONFIG_RECORD, {id, main_ccm, ccms = [], workers = [], dbs = [], storage_paths = [], db_password}).
>>>>>>> 55f18b82

%% Local config record describes host configuration that is:
%% * host               - machine hostname as a primary key in database
%% * gui_port           - GUI port that is available for Global Registry
%% * rest_port          - REST port that is available for Global Registry
%% * open_files_limit   - limit of open files for Bigcouch database
%% * processes_limit    - limit of processes for Bigcouch database
-record(?LOCAL_CONFIG_RECORD, {host, gui_port, rest_port, open_files_limit, processes_limit}).

%% Name of installer state
-define(i_state, i_state).

%% Installer state where
%% * job                - currently executing job
%% * stage              - currently executing stage
%% * callback           - function called each time installer state changes
%% * error              - error message sent via callback before terminating
-record(?i_state, {job, stage, error, callback}).

-endif.<|MERGE_RESOLUTION|>--- conflicted
+++ resolved
@@ -30,12 +30,8 @@
 %% * workers            - list of hostnames of machines where worker nodes are configured
 %% * dbs                - list of hostnames of machines where database nodes are configured
 %% * storage_paths      - list of paths to storages on every worker node
-<<<<<<< HEAD
--record(?GLOBAL_CONFIG_RECORD, {id, main_ccm, ccms = [], workers = [], dbs = [], storage_paths = []}).
-=======
 %% * db_password        - password for all database nodes
 -record(?GLOBAL_CONFIG_RECORD, {id, main_ccm, ccms = [], workers = [], dbs = [], storage_paths = [], db_password}).
->>>>>>> 55f18b82
 
 %% Local config record describes host configuration that is:
 %% * host               - machine hostname as a primary key in database
