--- conflicted
+++ resolved
@@ -70,11 +70,7 @@
       }
     },
     "oneprovider": {
-<<<<<<< HEAD
-      "image": "docker.onedata.org/oneprovider-dev:ID-d2ef3c0b0f",
-=======
       "image": "docker.onedata.org/oneprovider-dev:ID-28538d378a",
->>>>>>> 5b85ded7
       "os_config": "cfg1",
       "onepanel": {
         "node1": {
