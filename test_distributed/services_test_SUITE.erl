%%%--------------------------------------------------------------------
%%% @author Krzysztof Trzepla
%%% @copyright (C) 2016 ACK CYFRONET AGH
%%% This software is released under the MIT license
%%% cited in 'LICENSE.txt'.
%%% @end
%%%--------------------------------------------------------------------
%%% @doc This module contains integration tests of onedata services.
%%% @end
%%%--------------------------------------------------------------------
-module(services_test_SUITE).
-author("Krzysztof Trzepla").

-include("names.hrl").
-include("modules/models.hrl").
-include("onepanel_test_utils.hrl").
-include_lib("ctool/include/aai/aai.hrl").
-include_lib("ctool/include/test/assertions.hrl").
-include_lib("ctool/include/test/performance.hrl").

%% export for ct
-export([all/0, init_per_suite/1, init_per_testcase/2,
    end_per_testcase/2, end_per_suite/1]).

%% tests
-export([
    domain_is_lowercased_test/1,
    default_admin_is_created_test/1,
    batch_config_creates_users/1,
    service_oneprovider_modify_details_test/1,
    service_oneprovider_get_details_test/1,
    service_oneprovider_get_supported_spaces_test/1,
    service_op_worker_add_storage_test/1,
    service_op_worker_get_storages_test/1,
    service_oneprovider_unregister_register_test/1,
    service_op_worker_update_storage_test/1,
    services_status_test/1,
    services_stop_start_test/1
]).

-define(TIMEOUT, timer:seconds(5)).

-define(run(Config, Function, HostsType), begin
    lists:foreach(fun(_Type_) ->
        Function(hd(?config(_Type_, Config)))
    end, HostsType)
end).

-define(AWAIT_OZ_CONNECTIVITY_ATTEMPTS, 30).

-define(OZ_USERNAME, <<"joe">>).
-define(OZ_PASSWORD, <<"password">>).
-define(PASSPHRASE, <<"passphrase">>).

all() ->
    ?ALL([
        domain_is_lowercased_test,
        default_admin_is_created_test,
        batch_config_creates_users,
        service_oneprovider_modify_details_test,
        service_oneprovider_get_details_test,
        service_oneprovider_get_supported_spaces_test,
        service_op_worker_get_storages_test,
        service_oneprovider_unregister_register_test,
        service_op_worker_add_storage_test,
        service_op_worker_update_storage_test,
        services_status_test
        %% TODO VFS-4056
        %% services_stop_start_test
    ]).

%%%===================================================================
%%% Test functions
%%%===================================================================


domain_is_lowercased_test(Config) ->
    % deployment in init_per_suite provides domain in uppercase.
    % it should be lowercased in the deployment functions
    [OzNode | _] = ?config(onezone_nodes, Config),
    [OpNode | _] = ?config(oneprovider_nodes, Config),
    ExpectedOpDomain = ?config(oneprovider_domain, Config),
    ExpectedOzDomain = ?config(onezone_domain, Config),

    ?assertEqual(ExpectedOpDomain, rpc:call(OpNode, service_op_worker, get_domain, [])),
    ?assertEqual(ExpectedOzDomain, rpc:call(OzNode, service_oz_worker, get_domain, [])).


default_admin_is_created_test(Config) ->
    % after deployment there should exist Onezone user <<"admin">>
    % with password set to emergency passphrase
    [OzNode | _] = ?config(onezone_nodes, Config),
    OzwNode = nodes:service_to_node(?SERVICE_OZW, OzNode),
    ?assertMatch({true, #auth{}}, image_test_utils:proxy_rpc(OzNode, OzwNode,
        basic_auth, check_basic_auth, [<<"admin">>, ?PASSPHRASE])).


batch_config_creates_users(Config) ->
    [OzNode | _] = ?config(onezone_nodes, Config),
    OzwNode = nodes:service_to_node(?SERVICE_OZW, OzNode),
    {true, #auth{subject = #subject{id = UserId}}} =
        ?assertMatch({true, #auth{}}, image_test_utils:proxy_rpc(OzNode, OzwNode,
        basic_auth, check_basic_auth, [?OZ_USERNAME, ?OZ_PASSWORD])),

    ?assert(image_test_utils:proxy_rpc(OzNode, OzwNode, group_logic, has_direct_user,
        [<<"admins">>, UserId])).


<<<<<<< HEAD
=======
service_oneprovider_unregister_register_test(Config) ->
    [OzNode | _] = ?config(onezone_nodes, Config),
    [OpNode | _] = ?config(oneprovider_nodes, Config),
    OpDomain = ?config(oneprovider_domain, Config),
    onepanel_test_utils:service_action(OpNode, oneprovider, unregister, #{}),
    onepanel_test_utils:service_action(OpNode, oneprovider, register, #{
        oneprovider_geo_latitude => 20.0,
        oneprovider_geo_longitude => 20.0,
        oneprovider_name => <<"provider2">>,
        oneprovider_domain => OpDomain,
        oneprovider_admin_email => <<"admin@onedata.org">>,
        oneprovider_token => image_test_utils:get_registration_token(OzNode)
    }).


>>>>>>> 15262db3
service_oneprovider_modify_details_test(Config) ->
    [Node | _] = ?config(oneprovider_nodes, Config),
    Domain = list_to_binary(hosts:from_node(Node)),
    onepanel_test_utils:service_action(Node, oneprovider, modify_details, #{
        oneprovider_geo_latitude => 30.0,
        oneprovider_geo_longitude => 40.0,
        oneprovider_name => <<"provider3">>,
        oneprovider_subdomain_delegation => false,
        oneprovider_domain => Domain,
        oneprovider_admin_email => <<"admin@onedata.org">>
    }),

    onepanel_test_utils:service_action(Node, oneprovider, get_details, #{
        hosts => [hosts:from_node(Node)]
    }),
    Results = assert_service_step(service:get_module(oneprovider), get_details),
    [{_, Details}] = ?assertMatch([{Node, _}], Results),
    onepanel_test_utils:assert_fields(Details,
        [id, name, subdomainDelegation, domain, adminEmail, geoLatitude, geoLongitude]
    ),
    onepanel_test_utils:assert_values(Details, [
        {name, <<"provider3">>},
        {subdomainDelegation, false},
        {domain, Domain},
        {adminEmail, <<"admin@onedata.org">>},
        {geoLatitude, 30.0},
        {geoLongitude, 40.0}
    ]).


service_oneprovider_get_details_test(Config) ->
    [Node | _] = ?config(oneprovider_nodes, Config),
    onepanel_test_utils:service_action(Node, oneprovider, get_details, #{
        hosts => [hosts:from_node(Node)]
    }),
    Results = assert_service_step(service:get_module(oneprovider), get_details),
    [{_, Details}] = ?assertMatch([{Node, _}], Results),
    onepanel_test_utils:assert_fields(Details,
        [id, name, domain, adminEmail, geoLatitude, geoLongitude]
    ).


service_oneprovider_get_supported_spaces_test(Config) ->
    [Node | _] = ?config(oneprovider_nodes, Config),
    onepanel_test_utils:service_action(Node, oneprovider, get_spaces, #{
        hosts => [hosts:from_node(Node)]
    }),
    ?assertEqual([{Node, [{ids, []}]}], assert_service_step(
        service:get_module(oneprovider), get_spaces
    )).


service_op_worker_get_storages_test(Config) ->
    [Node | _] = ?config(oneprovider_nodes, Config),
    Ctx = #{hosts => [hosts:from_node(Node)]},
    onepanel_test_utils:service_action(Node, op_worker, get_storages, Ctx),
    Results = assert_service_step(service:get_module(op_worker), get_storages),
    [{Node, #{ids := [Id]}}] = ?assertMatch([{Node, #{ids := [_]}}], Results),

    onepanel_test_utils:service_action(Node, op_worker, get_storages, Ctx#{id => Id}),
    Results2 = assert_service_step(service:get_module(op_worker), get_storages),
    [{Node, Storage}] = ?assertMatch([{Node, _}], Results2),
    onepanel_test_utils:assert_values(Storage, [
        {id, Id},
        {name, <<"somePosix1">>},
        {type, <<"posix">>},
        {mountPoint, onepanel_utils:typed_get(
            [storages, posix, '/mnt/st1', docker_path], Config, binary
        )}
    ]).


service_oneprovider_unregister_register_test(Config) ->
    [OzNode | _] = ?config(onezone_nodes, Config),
    [OpNode | _] = ?config(oneprovider_nodes, Config),
    OpDomain = ?config(oneprovider_domain, Config),
    onepanel_test_utils:service_action(OpNode, oneprovider, unregister, #{}),
    onepanel_test_utils:service_action(OpNode, oneprovider, register, #{
        oneprovider_geo_latitude => 20.0,
        oneprovider_geo_longitude => 20.0,
        oneprovider_name => <<"provider2">>,
        oneprovider_domain => OpDomain,
        oneprovider_admin_email => <<"admin@onedata.org">>,
        oneprovider_token => get_registration_token(OzNode)
    }).


service_op_worker_add_storage_test(Config) ->
    [Node | _] = ?config(oneprovider_nodes, Config),
    {ok, Posix} = onepanel_lists:get([storages, posix, '/mnt/st2'], Config),
    {ok, Ceph} = onepanel_lists:get([storages, ceph, someCeph], Config),
    {ok, CephRados} = onepanel_lists:get([storages, cephrados, someCephRados], Config),
    {ok, S3} = onepanel_lists:get([storages, s3, someS3], Config),
    {ok, Swift} = onepanel_lists:get([storages, swift, someSwift], Config),
    {ok, Glusterfs} = onepanel_lists:get([storages, glusterfs, someGlusterfs], Config),
    {ok, WebDAV} = onepanel_lists:get([storages, webdav, someWebDAV], Config),
    onepanel_test_utils:service_action(Node, op_worker, add_storages, #{
        hosts => [hd(?config(oneprovider_hosts, Config))],
        storages => #{
            <<"somePosix2">> => #{
                type => <<"posix">>,
                mountPoint => onepanel_utils:typed_get(docker_path, Posix, binary),
                storagePathType => <<"canonical">>,
                qosParameters => #{}
            },
            <<"someCeph">> => #{
                type => <<"ceph">>,
                clusterName => <<"ceph">>,
                key => onepanel_utils:typed_get(key, Ceph, binary),
                monitorHostname => onepanel_utils:typed_get(host_name, Ceph, binary),
                poolName => <<"onedata">>,
                username => onepanel_utils:typed_get(username, Ceph, binary),
                storagePathType => <<"flat">>,
                qosParameters => #{}
            },
            <<"someCephRados">> => #{
                type => <<"cephrados">>,
                clusterName => <<"ceph">>,
                key => onepanel_utils:typed_get(key, CephRados, binary),
                monitorHostname => onepanel_utils:typed_get(host_name, CephRados, binary),
                poolName => <<"onedata">>,
                username => onepanel_utils:typed_get(username, CephRados, binary),
                storagePathType => <<"flat">>,
                qosParameters => #{}
            },
            <<"someS3">> => #{
                type => <<"s3">>,
                accessKey => onepanel_utils:typed_get(access_key, S3, binary),
                secretKey => onepanel_utils:typed_get(secret_key, S3, binary),
                bucketName => <<"onedata">>,
                hostname => <<"http://", (onepanel_utils:typed_get(host_name,
                    S3, binary))/binary>>,
                storagePathType => <<"flat">>,
                qosParameters => #{}
            },
            <<"someSwift">> => #{
                type => <<"swift">>,
                username => onepanel_utils:typed_get(user_name, Swift, binary),
                password => onepanel_utils:typed_get(password, Swift, binary),
                authUrl => onepanel_utils:join(["http://",
                    onepanel_utils:typed_get(host_name, Swift, binary), ":",
                    onepanel_utils:typed_get(keystone_port, Swift, binary), "/v2.0/tokens"]),
                tenantName => onepanel_utils:typed_get(tenant_name, Swift, binary),
                containerName => <<"swift">>,
                storagePathType => <<"flat">>,
                qosParameters => #{}
            },
            <<"someGluster">> => #{
                type => <<"glusterfs">>,
                volume => <<"data">>,
                hostname => onepanel_utils:typed_get(host_name, Glusterfs, binary),
                port => onepanel_utils:typed_get(port, Glusterfs, binary),
                transport => onepanel_utils:typed_get(transport, Glusterfs, binary),
                mountPoint => onepanel_utils:typed_get(mountpoint, Glusterfs, binary),
                xlatorOptions => <<"cluster.write-freq-threshold=100;">>,
                storagePathType => <<"canonical">>,
                qosParameters => #{}
            },
            <<"someWebDAV">> => #{
                type => <<"webdav">>,
                endpoint => onepanel_utils:typed_get(endpoint, WebDAV, binary),
                credentials => onepanel_utils:typed_get(credentials, WebDAV, binary),
                credentialsType => onepanel_utils:typed_get(credentials_type, WebDAV, binary),
                verifyServerCertificate => onepanel_utils:typed_get(verify_server_certificate, WebDAV, binary),
                rangeWriteSupport => onepanel_utils:typed_get(range_write_support, WebDAV, binary),
                authorizationHeader => onepanel_utils:typed_get(authorization_header, WebDAV, binary),
                connectionPoolSize => onepanel_utils:typed_get(connection_pool_size, WebDAV, binary),
                storagePathType => <<"canonical">>,
                qosParameters => #{}
            },
            <<"someNullDevice">> => #{
                type => <<"nulldevice">>,
                name => <<"someNullDevice">>,
                latencyMin => 25,
                latencyMax => 75,
                timeoutProbability => 0.0,
                filter => <<"*">>,
                simulatedFilesystemParameters => <<>>,
                simulatedFilesystemGrowSpeed => 0.0,
                storagePathType => <<"canonical">>,
                readonly => true,
                qosParameters => #{}
            }
        }
    }),
    assert_service_step(service:get_module(op_worker), add_storage, [Node], ok).


service_op_worker_update_storage_test(Config) ->
    [Node | _] = ?config(oneprovider_nodes, Config),
    [Host | _] = ?config(oneprovider_hosts, Config),

    ChangesByName = #{
        <<"somePosix2">> => #{
            type => <<"posix">>, mountPoint => <<"newMountPoint">>, timeout => 500
        },
        <<"someCeph">> => #{
            monitorHostname => <<"newHostName">>, username => <<"changedCephAdmin">>
        },
        <<"someCephRados">> => #{
            monitorHostname => <<"newHostName">>, username => <<"changedCephAdmin">>
        },
        <<"someS3">> => #{
            type => <<"s3">>,
            bucketName => <<"onedataNew">>
        },
        <<"someSwift">> => #{
            type => <<"swift">>,
            tenantName => <<"changedTenant">>,
            containerName => <<"swift2">>
        },
        <<"someGluster">> => #{
            type => <<"glusterfs">>,
            transport => <<"http">>,
            mountPoint => <<"otherMountPoint">>
        },
        <<"someWebDAV">> => #{
            type => <<"webdav">>,
            rangeWriteSupport => <<"moddav">>
        },
        <<"someNullDevice">> => #{
            type => <<"nulldevice">>,
            latencyMin => 100,
            latencyMax => 150
        }
    },

    ExistingStorages = get_storages(Config),
    lists:foreach(fun
        (#{id := Id, type := _Type, name := Name} = Storage) ->
            case maps:find(Name, ChangesByName) of
                {ok, Changes} ->
                    ChangesBinary = onepanel_utils:convert(Changes, {values, binary}),
                    Expected = case Name of
                        <<"someNullDevice">> ->
                            maps:merge(Storage, ChangesBinary);
                        _ ->
                            maps:merge(Storage, ChangesBinary#{verificationPassed => false})
                    end,

                    onepanel_test_utils:service_action(Node, op_worker, update_storage, #{
                        hosts => [Host], storage => Changes, id => Id
                    }),
                    assert_service_step(service:get_module(op_worker),
                        update_storage, [Node], Expected);
                error -> skip
            end
    end, ExistingStorages).


services_status_test(Config) ->
    lists:foreach(fun({Nodes, MainService, Services}) ->
        lists:foreach(fun(Service) ->
            SModule = service:get_module(Service),
            lists:foreach(fun(Node) ->
                onepanel_test_utils:service_host_action(Node, Service, status),
                assert_service_step(SModule, status, [Node], healthy)
            end, Nodes),

            onepanel_test_utils:service_action(hd(Nodes), Service, status),
            assert_service_step(SModule, status, Nodes, healthy)
        end, Services),

        onepanel_test_utils:service_action(hd(Nodes), MainService, status),
        lists:foreach(fun(Service) ->
            SModule = service:get_module(Service),
            assert_service_step(SModule, status, Nodes, healthy)
        end, Services)
    end, [
        {?config(onezone_nodes, Config), ?SERVICE_OZ,
            [?SERVICE_CB, ?SERVICE_CM, ?SERVICE_OZW]},
        {?config(oneprovider_nodes, Config), ?SERVICE_OP,
            [?SERVICE_CB, ?SERVICE_CM, ?SERVICE_OPW]}
    ]).


services_stop_start_test(Config) ->
    ActionsWithResults = [
        {stop, ok}, {status, stopped}, {start, ok}, {status, unhealthy}
    ],

    lists:foreach(fun({Nodes, MainService, Services}) ->
        lists:foreach(fun(Service) ->
            SModule = service:get_module(Service),

            lists:foreach(fun(Node) ->
                lists:foreach(fun({Action, Result}) ->
                    onepanel_test_utils:service_host_action(Node, Service, Action),
                    assert_service_step(SModule, Action, [Node], Result)
                end, ActionsWithResults)
            end, Nodes),

            lists:foreach(fun({Action, Result}) ->
                onepanel_test_utils:service_action(hd(Nodes), Service, Action),
                assert_service_step(SModule, Action, Nodes, Result)
            end, ActionsWithResults)
        end, Services),

        lists:foreach(fun({Action, Result}) ->
            onepanel_test_utils:service_action(hd(Nodes), MainService, Action),
            lists:foreach(fun(Service) ->
                SModule = service:get_module(Service),
                assert_service_step(SModule, Action, Nodes, Result)
            end, Services)
        end, ActionsWithResults)
    end, [
        {?config(onezone_nodes, Config), ?SERVICE_OZ,
            [?SERVICE_CB, ?SERVICE_CM, ?SERVICE_OZW]},
        {?config(oneprovider_nodes, Config), ?SERVICE_OP,
            [?SERVICE_CB, ?SERVICE_CM, ?SERVICE_OPW]}
    ]).

%%%===================================================================
%%% SetUp and TearDown functions
%%%===================================================================

init_per_suite(Config) ->
    Posthook = fun(NewConfig) ->
        NewConfig2 = onepanel_test_utils:init(NewConfig),

        NewConfig3 = image_test_utils:deploy_onezone(?PASSPHRASE,
            ?OZ_USERNAME, ?OZ_PASSWORD, NewConfig2),

        {ok, Posix} = onepanel_lists:get([storages, posix, '/mnt/st1'], NewConfig2),
        Storages = #{
            <<"somePosix1">> => #{
                type => <<"posix">>,
                mountPoint => onepanel_utils:typed_get(
                    docker_path, Posix, binary
                ),
                storagePathType => <<"canonical">>,
                qosParameters => #{}
            }
        },
        image_test_utils:deploy_oneprovider(?PASSPHRASE, Storages, NewConfig3)
    end,
    [{?ENV_UP_POSTHOOK, Posthook} | Config].


init_per_testcase(services_stop_start_test, Config) ->
    ct:timetrap({minutes, 60}),
    init_per_testcase(default, Config);

init_per_testcase(Case, Config) when
    Case == service_oneprovider_get_details_test;
    Case == service_oneprovider_modify_details_test ->

    [Node | _] = ?config(oneprovider_nodes, Config),
    await_oz_connectivity(Node),

    init_per_testcase(default, Config);

init_per_testcase(_Case, Config) ->
    onepanel_test_utils:clear_msg_inbox(),
    Config.


end_per_testcase(_Case, _Config) ->
    ok.

end_per_suite(_Config) ->
    ok.


%%%===================================================================
%%% Internal functions
%%%===================================================================

%% @private
-spec assert_service_step(Module :: module(), Function :: atom()) ->
    onepanel_rpc:results().
assert_service_step(Module, Function) ->
    {_, {_, _, {Results, _}}} = ?assertReceivedMatch(
        {step_end, {Module, Function, {_, []}}}, ?TIMEOUT
    ),
    Results.

%% @private
-spec assert_service_step(Module :: module(), Function :: atom(),
    Nodes :: [node()], Result :: term()) -> ok.
assert_service_step(Module, Function, Nodes, Result) ->
    Results = assert_service_step(Module, Function),
    Expected = same_result_for_nodes(Nodes, Result),
    onepanel_test_utils:assert_values(Results, Expected).


%% @private
-spec same_result_for_nodes(Nodes :: [node()], Result) -> [{node(), Result}]
    when Result :: term().
same_result_for_nodes(Nodes, Result) ->
    [{Node, Result} || Node <- Nodes].


%%--------------------------------------------------------------------
%% @private
%% @doc
%% Waits for subscriptions channel to be active in the provider.
%% @end
%%--------------------------------------------------------------------
-spec await_oz_connectivity(Node :: node()) -> ok | no_return().
await_oz_connectivity(Node) ->
    OpNode = nodes:service_to_node(?SERVICE_OPW, Node),
    ?assertMatch({ok, _},
        image_test_utils:proxy_rpc(Node, OpNode, provider_logic, get, []),
        ?AWAIT_OZ_CONNECTIVITY_ATTEMPTS),
    ok.


%%--------------------------------------------------------------------
%% @private
%% @doc
%% Returns list of op worker storages
%% @end
%%--------------------------------------------------------------------
-spec get_storages(Config :: proplists:proplist()) ->
    [op_worker_storage:storage_details()].
get_storages(Config) ->
    [Node | _] = ?config(oneprovider_nodes, Config),
    onepanel_test_utils:service_action(Node, op_worker, get_storages, #{
        hosts => [hosts:from_node(Node)]
    }),
    Results = assert_service_step(service:get_module(op_worker), get_storages),
    [{_, #{ids := Ids}}] = ?assertMatch([{Node, _}], Results),

    lists:map(fun(Id) ->
        onepanel_test_utils:service_action(Node, op_worker, get_storages, #{
            hosts => [hosts:from_node(Node)], id => Id
        }),
        Results2 = assert_service_step(service:get_module(op_worker), get_storages),
        [{_, Details}] = ?assertMatch([{Node, _}], Results2),
        Details
    end, Ids).<|MERGE_RESOLUTION|>--- conflicted
+++ resolved
@@ -106,24 +106,6 @@
         [<<"admins">>, UserId])).
 
 
-<<<<<<< HEAD
-=======
-service_oneprovider_unregister_register_test(Config) ->
-    [OzNode | _] = ?config(onezone_nodes, Config),
-    [OpNode | _] = ?config(oneprovider_nodes, Config),
-    OpDomain = ?config(oneprovider_domain, Config),
-    onepanel_test_utils:service_action(OpNode, oneprovider, unregister, #{}),
-    onepanel_test_utils:service_action(OpNode, oneprovider, register, #{
-        oneprovider_geo_latitude => 20.0,
-        oneprovider_geo_longitude => 20.0,
-        oneprovider_name => <<"provider2">>,
-        oneprovider_domain => OpDomain,
-        oneprovider_admin_email => <<"admin@onedata.org">>,
-        oneprovider_token => image_test_utils:get_registration_token(OzNode)
-    }).
-
-
->>>>>>> 15262db3
 service_oneprovider_modify_details_test(Config) ->
     [Node | _] = ?config(oneprovider_nodes, Config),
     Domain = list_to_binary(hosts:from_node(Node)),
@@ -207,7 +189,7 @@
         oneprovider_name => <<"provider2">>,
         oneprovider_domain => OpDomain,
         oneprovider_admin_email => <<"admin@onedata.org">>,
-        oneprovider_token => get_registration_token(OzNode)
+        oneprovider_token => image_test_utils:get_registration_token(OzNode)
     }).
 
 
