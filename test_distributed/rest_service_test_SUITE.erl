--- conflicted
+++ resolved
@@ -738,16 +738,6 @@
     end),
     NewConfig;
 
-<<<<<<< HEAD
-init_per_testcase(patch_should_update_storage, Config) ->
-    NewConfig = init_per_testcase(default, Config),
-    Nodes = ?config(all_nodes, NewConfig),
-    test_utils:mock_new(Nodes, rest_service),
-    test_utils:mock_expect(Nodes, rest_service, exists_resource, fun(Req, _) ->
-        {true, Req}
-    end),
-    NewConfig;
-
 init_per_testcase(Case, Config) when
     Case == post_should_return_conflict_on_configured_onezone;
     Case == post_should_return_conflict_on_configured_oneprovider ->
@@ -756,9 +746,6 @@
     test_utils:mock_expect(Nodes, onepanel_deployment, is_completed, fun(_) -> true end),
     init_per_testcase(default, Config);
 
-
-=======
->>>>>>> c27cfd43
 init_per_testcase(_Case, Config) ->
     Nodes = ?config(all_nodes, Config),
     Self = self(),
