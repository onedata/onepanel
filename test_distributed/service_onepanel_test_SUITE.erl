%%%--------------------------------------------------------------------
%%% @author Krzysztof Trzepla
%%% @copyright (C) 2016 ACK CYFRONET AGH
%%% This software is released under the MIT license
%%% cited in 'LICENSE.txt'.
%%% @end
%%%--------------------------------------------------------------------
%%% @doc This module contains integration tests of onepanel service.
%%%
%%% This test suites recreates test nodes for each test case
%%% to ensure fresh state for clusterization tests.
%%% @end
%%%--------------------------------------------------------------------
-module(service_onepanel_test_SUITE).
-author("Krzysztof Trzepla").

-include("modules/errors.hrl").
-include("modules/models.hrl").
-include("names.hrl").
-include("onepanel_test_utils.hrl").
-include("service.hrl").
-include_lib("ctool/include/test/assertions.hrl").
-include_lib("ctool/include/test/performance.hrl").

%% export for ct
-export([all/0, init_per_testcase/2, end_per_testcase/2,
    init_per_suite/1, end_per_suite/1]).

%% tests
-export([
    deploy_should_create_cluster/1,
    join_should_add_node/1,
    join_should_work_after_leave/1,
    join_should_fail_on_clustered_node/1,
    sequential_join_should_create_cluster/1,
    extend_should_add_node_by_hostname/1,
    extend_should_add_node_by_ip/1,
    extend_should_return_hostname_of_new_node/1,
    extend_should_work_in_deployed_cluster/1,
    extend_should_copy_generated_config_to_new_node/1,
    extend_should_copy_certificates_to_new_node/1,
    leave_should_remove_node/1
]).

all() ->
    ?ALL([
        deploy_should_create_cluster,
        join_should_add_node,
        join_should_work_after_leave,
        join_should_fail_on_clustered_node,
        sequential_join_should_create_cluster,
        extend_should_add_node_by_hostname,
        extend_should_add_node_by_ip,
        extend_should_return_hostname_of_new_node,
        extend_should_copy_generated_config_to_new_node,
        extend_should_copy_certificates_to_new_node,
        leave_should_remove_node
    ]).

-define(COOKIE, test_cookie).
-define(COOKIE2, other_cookie).

%%%===================================================================
%%% Test functions
%%%===================================================================


deploy_should_create_cluster(Config) ->
    [Node | _] = Nodes = ?config(onepanel_nodes, Config),
    Hosts = hosts:from_nodes(Nodes),

    onepanel_test_utils:service_action(Node,
        ?SERVICE_PANEL, deploy, #{hosts => Hosts}
    ),
    ?assertEqual(Hosts,
        lists:sort(rpc:call(Node, service_onepanel, get_hosts, []))).


join_should_add_node(Config) ->
    [Node1, Node2 | _] = ?config(onepanel_nodes, Config),
    Nodes = [Node1, Node2],
    [Host1 | _] = Hosts = hosts:from_nodes(Nodes),

    onepanel_test_utils:service_action(Node1,
        ?SERVICE_PANEL, deploy, #{hosts => [Host1]}
    ),
    {ok, InviteToken} = rpc:call(Node1, invite_tokens, create, []),
    onepanel_test_utils:service_action(Node2,
        ?SERVICE_PANEL, join_cluster, #{
            invite_token => InviteToken,
            cluster_host => Host1
        }
    ),

    ?assertEqual(Hosts, lists:sort(rpc:call(Node1, service_onepanel, get_hosts, []))),
    ?assertEqual(Hosts, lists:sort(rpc:call(Node2, service_onepanel, get_hosts, []))).


join_should_fail_on_clustered_node(Config) ->
    [Node1 | _] = ?config(onepanel_nodes, Config),
    Cluster1 = ?config(cluster1, Config),
    Cluster2 = ?config(cluster2, Config),
    [Host1 | _] = Cluster1Hosts = hosts:from_nodes(Cluster1),
    Cluster2Hosts = hosts:from_nodes(Cluster2),

    lists:foreach(fun(Node) ->
        {ok, InviteToken} = rpc:call(Node1, invite_tokens, create, []),
        ?assertMatch({error, _}, rpc:call(Node, service, apply,
            [?SERVICE_PANEL, join_cluster, #{hosts => [hosts:from_node(Node)],
                invite_token => InviteToken, cluster_host => Host1}]
        ))
    end, Cluster2),

    % assert no change
    ?assertEqual(Cluster1Hosts, lists:sort(rpc:call(hd(Cluster1), service_onepanel, get_hosts, []))),
    ?assertEqual(Cluster2Hosts, lists:sort(rpc:call(hd(Cluster2), service_onepanel, get_hosts, []))).


join_should_work_after_leave(Config) ->
    [Node1, Node2 | _] = ?config(onepanel_nodes, Config),
    Nodes = [Node1, Node2],
    [Host1 | _] = hosts:from_nodes(Nodes),

    onepanel_test_utils:service_action(Node1,
        ?SERVICE_PANEL, deploy, #{hosts => [Host1]}
    ),

    {ok, InviteToken1} = rpc:call(Node1, invite_tokens, create, []),
    onepanel_test_utils:service_action(Node2,
        ?SERVICE_PANEL, join_cluster, #{invite_token => InviteToken1, cluster_host => Host1}
    ),
    onepanel_test_utils:service_action(Node2,
        ?SERVICE_PANEL, leave_cluster, #{}
    ),
    {ok, InviteToken2} = rpc:call(Node1, invite_tokens, create, []),
    onepanel_test_utils:service_action(Node2,
        ?SERVICE_PANEL, join_cluster, #{invite_token => InviteToken2, cluster_host => Host1}
    ).


sequential_join_should_create_cluster(Config) ->
    [Node1, Node2, Node3, Node4, Node5 | _] = Nodes =
        ?config(onepanel_nodes, Config),
    [Host1, Host2, Host3, Host4 | _] = Hosts =
        hosts:from_nodes(Nodes),

    onepanel_test_utils:service_action(Node1,
        ?SERVICE_PANEL, deploy, #{hosts => [Host1]}
    ),

    {ok, InviteToken1} = rpc:call(Node1, invite_tokens, create, []),
    {ok, InviteToken2} = rpc:call(Node1, invite_tokens, create, []),
    ?assertNotEqual(InviteToken1, InviteToken2),

    % Assert that invite tokens can be used multiple times
    onepanel_test_utils:service_action(Node2,
        ?SERVICE_PANEL, join_cluster, #{invite_token => InviteToken1, cluster_host => Host1}
    ),
    onepanel_test_utils:service_action(Node3,
        ?SERVICE_PANEL, join_cluster, #{invite_token => InviteToken1, cluster_host => Host2}
    ),
    onepanel_test_utils:service_action(Node4,
        ?SERVICE_PANEL, join_cluster, #{invite_token => InviteToken2, cluster_host => Host3}
    ),
    onepanel_test_utils:service_action(Node5,
        ?SERVICE_PANEL, join_cluster, #{invite_token => InviteToken1, cluster_host => Host4}
    ),

    lists:foreach(fun(Node) ->
        ?assertEqual(Hosts,
            lists:sort(rpc:call(Node, service_onepanel, get_hosts, [])))
    end, Nodes).


% ensure presence of deployed services does not prevent adding more nodes
extend_should_work_in_deployed_cluster(Config) ->
    Cluster1 = ?config(cluster1, Config),
    Cluster1Hosts = hosts:from_nodes(Cluster1),
    [Node1 | _] = Nodes = ?config(onepanel_nodes, Config),
    [_Host1, _Host2, Host3 | _] = hosts:from_nodes(Nodes),

    onepanel_test_utils:service_action(Node1, ?SERVICE_PANEL, extend_cluster,
        #{address => Host3}),

    ?assertEqual(lists:sort([Host3 | Cluster1Hosts]),
        lists:sort(rpc:call(hd(Cluster1), service_onepanel, get_hosts, []))).


leave_should_remove_node(Config) ->
    [Node1, Node2, Node3 | _] = ?config(onepanel_nodes, Config),
    Nodes = [Node1, Node2, Node3],
    [Host1, Host2, Host3] = hosts:from_nodes(Nodes),
    Hosts = [Host2, Host3],

    onepanel_test_utils:service_action(Node1,
        ?SERVICE_PANEL, deploy, #{hosts => [Host1 | Hosts]}
    ),
    onepanel_test_utils:service_action(Node1,
        ?SERVICE_PANEL, leave_cluster, #{}
    ),

    ?assertEqual([Host1], rpc:call(Node1, service_onepanel, get_hosts, [])),
    ?assertEqual(Hosts, lists:sort(rpc:call(Node2, service_onepanel, get_hosts, []))),
    ?assertEqual(Hosts, lists:sort(rpc:call(Node3, service_onepanel, get_hosts, []))).


extend_should_add_node_by_hostname(Config) ->
    [Node1, Node2 | _] = ?config(onepanel_nodes, Config),
    Nodes = [Node1, Node2],
    [Host1, Host2] = Hosts = hosts:from_nodes(Nodes),

    onepanel_test_utils:service_action(Node1,
        ?SERVICE_PANEL, deploy, #{hosts => [Host1]}
    ),
    onepanel_test_utils:service_action(Node1,
        ?SERVICE_PANEL, extend_cluster, #{hostname => Host2}
    ),

    ?assertEqual(Hosts, lists:sort(rpc:call(Node1, service_onepanel, get_hosts, []))),
    ?assertEqual(Hosts, lists:sort(rpc:call(Node2, service_onepanel, get_hosts, []))).


extend_should_add_node_by_ip(Config) ->
    [Node1, Node2 | _] = ?config(onepanel_nodes, Config),
    Nodes = [Node1, Node2],
    [Host1 | _] = Hosts = hosts:from_nodes(Nodes),
    Host2Address = test_utils:get_docker_ip(Node2),

    onepanel_test_utils:service_action(Node1,
        ?SERVICE_PANEL, deploy, #{hosts => [Host1]}
    ),
    onepanel_test_utils:service_action(Node1,
        ?SERVICE_PANEL, extend_cluster, #{address => Host2Address}
    ),

    ?assertEqual(Hosts, lists:sort(rpc:call(Node1, service_onepanel, get_hosts, []))),
    ?assertEqual(Hosts, lists:sort(rpc:call(Node2, service_onepanel, get_hosts, []))).

extend_should_return_hostname_of_new_node(Config) ->
    [Node1, Node2 | _] = ?config(onepanel_nodes, Config),
    Nodes = [Node1, Node2],
    [Host1 | Host2] = Hosts = hosts:from_nodes(Nodes),
    Host2Binary = onepanel_utils:convert(Host2, binary),
    Host2Address = test_utils:get_docker_ip(Node2),

    onepanel_test_utils:service_action(Node1,
        ?SERVICE_PANEL, deploy, #{hosts => [Host1]}
    ),
    Results = ?assertMatch([_|_], rpc:call(Node1, service, apply_sync,
        [?SERVICE_PANEL, extend_cluster, #{address => Host2Address}]
    )),
    ?assertMatch([{[{_Node, #{hostname := Host2Binary}}], []}],
        [FunctionResults || #step_end{module = service_onepanel, function = extend_cluster,
            good_bad_results = FunctionResults} <- Results]),

    ?assertEqual(Hosts, lists:sort(rpc:call(Node1, service_onepanel, get_hosts, []))),
    ?assertEqual(Hosts, lists:sort(rpc:call(Node2, service_onepanel, get_hosts, []))).


extend_should_copy_generated_config_to_new_node(Config) ->
    [Node1, Node2 | _] = ?config(onepanel_nodes, Config),
    Nodes = [Node1, Node2],
    [Host1, Host2] = hosts:from_nodes(Nodes),
    Host2Bin = list_to_binary(Host2),
    V1 = some_value,
    V2 = {complex, value},

    % prepare
    onepanel_test_utils:service_action(Node1,
        ?SERVICE_PANEL, deploy, #{hosts => [Host1]}),
    ?assertMatch(ok, rpc:call(Node1,
        onepanel_env, write, [[?APP_NAME, some_variable], V1])),
    ?assertMatch(ok, rpc:call(Node1,
        onepanel_env, write, [[ctool, some_variable2], V2])),

    onepanel_test_utils:service_action(Node1,
        ?SERVICE_PANEL, extend_cluster, #{hostname => Host2Bin}
    ),

    ?assertEqual({ok, V1}, rpc:call(Node2,
        onepanel_env, read_effective, [[?APP_NAME, some_variable], ?SERVICE_PANEL]
    )),
    ?assertEqual({ok, V1}, rpc:call(Node2,
        onepanel_env, find, [some_variable, ?APP_NAME]
    )),
    ?assertEqual({ok, V2}, rpc:call(Node2,
        onepanel_env, read_effective, [[ctool, some_variable2], ?SERVICE_PANEL]
    )),
    ?assertEqual({ok, V2}, rpc:call(Node2,
        onepanel_env, find, [some_variable2, ctool]
    )).


extend_should_copy_certificates_to_new_node(Config) ->
    [Node1, Node2 | _] = ?config(onepanel_nodes, Config),
    Nodes = [Node1, Node2],
    [Host1, Host2] = hosts:from_nodes(Nodes),
    Host2Bin = list_to_binary(Host2),

    % prepare
    onepanel_test_utils:service_action(Node1,
        ?SERVICE_PANEL, deploy, #{hosts => [Host1]}),
    onepanel_test_utils:service_action(Node1,
        ?SERVICE_LE, deploy, #{letsencrypt_plugin => ?SERVICE_OPW}),
    onepanel_test_utils:service_action(Node1,
        % mock will produce cert and key files
        ?SERVICE_LE, update, #{letsencrypt_enabled => true}),
    % sanity check
    verify_certificate_files(Node1),

    % add node
    onepanel_test_utils:service_action(Node1,
        ?SERVICE_PANEL, extend_cluster, #{hostname => Host2Bin}
    ),

    verify_certificate_files(Node2).


%%%===================================================================
%%% SetUp and TearDown functions
%%%===================================================================

init_per_suite(Config) ->
    [{?CTH_ENV_UP, ?DISABLE} | Config].

init_per_testcase(join_should_fail_on_clustered_node, Config) ->
    Config2 = init_per_testcase(default, Config),

    [Node1, Node2, Node3 | _] = ?config(onepanel_nodes, Config2),
    Cluster1 = [Node1],
    Cluster2 = lists:sort([Node2, Node3]),
    Cluster1Hosts = hosts:from_nodes(Cluster1),
    Cluster2Hosts = hosts:from_nodes(Cluster2),

    onepanel_test_utils:service_action(Node1,
        ?SERVICE_PANEL, deploy, #{hosts => Cluster1Hosts}),
    ?assertEqual(Cluster1Hosts, lists:sort(rpc:call(
        Node1, service_onepanel, get_hosts, [])
    )),

    onepanel_test_utils:service_action(Node2,
        ?SERVICE_PANEL, deploy, #{hosts => Cluster2Hosts}),
    ?assertEqual(lists:sort(Cluster2Hosts), lists:sort(rpc:call(
        Node2, service_onepanel, get_hosts, [])
    )),

    [{cluster1, Cluster1}, {cluster2, Cluster2} | Config2];

init_per_testcase(extend_should_work_in_deployed_cluster, Config) ->
    Config2 = init_per_testcase(default, Config),

    [Node1, Node2 | _] = ?config(onepanel_nodes, Config2),
    Cluster1 = [Node1, Node2],
    Cluster1Hosts = hosts:from_nodes(Cluster1),
    onepanel_test_utils:service_action(Node1,
        ?SERVICE_PANEL, deploy, #{hosts => Cluster1Hosts}),
    ?assertEqual(ok, test_utils:mock_new(Cluster1, [service_oneprovider])),
    ?assertEqual(ok, test_utils:mock_expect(Cluster1, service_oneprovider, get_hosts,
        fun() -> Cluster1Hosts end)),

    [{cluster1, Cluster1} | Config2];

init_per_testcase(leave_should_not_remove_used_host, Config) ->
    NewConfig = init_per_testcase(default, Config),
    [Node1 | _] = Nodes = ?config(onepanel_nodes, NewConfig),
    Hosts = hosts:from_nodes(Nodes),

    % simulate deployed cluster
    lists:foreach(fun(Service) ->
        % Node1 will be used to deploy cluster
        ?assertMatch(ok, rpc:call(Node1, service, save, [#service{
            name = Service, hosts = Hosts
        }]))
    end, [couchbase, cluster_manager, op_worker]),
    NewConfig;

init_per_testcase(Case, Config) when
    Case == extend_should_copy_certificates_to_new_node;
    Case == extend_should_copy_generated_config_to_new_node
->
    NewConfig = init_per_testcase(default, Config),
    [Node1 | _] = Nodes = ?config(onepanel_nodes, NewConfig),
    [Host1 | _] = hosts:from_nodes(Nodes),

<<<<<<< HEAD
    [Node1, _Node2 | _] = ?config(onepanel_nodes, NewConfig),
=======
    [Node1 | _] = ?config(onepanel_nodes, NewConfig),
>>>>>>> b4632e19
    ?assertEqual(ok, test_utils:mock_new(Nodes,
        [service_op_worker, letsencrypt_api], [passthrough])),
    test_utils:mock_expect(Nodes, service_op_worker, supports_letsencrypt_challenge,
        fun(_) -> true end),
    test_utils:mock_expect(Nodes, service_op_worker, get_domain,
        fun() -> list_to_binary(Host1) end),
    test_utils:mock_expect(Nodes, service_op_worker, reload_webcert,
        fun(_) -> ok end),
    test_utils:mock_expect(Nodes, letsencrypt_api, run_certification_flow,
        fun(_, _) ->
            ?assertEqual(ok, file:write_file(onepanel_env:get(web_cert_file),
                <<"web_cert_file">>)),
            ?assertEqual(ok, file:write_file(onepanel_env:get(web_key_file),
                <<"web_key_file">>)),
            ?assertEqual(ok, file:write_file(onepanel_env:get(web_cert_chain_file),
                <<"web_cert_chain_file">>)),

            KeysDir = filename:join(
                onepanel_env:get(letsencrypt_keys_dir),
                production
            ),
            ?assertEqual(ok, filelib:ensure_dir([KeysDir, "/"])),
            ?assertEqual(ok, file:write_file(KeysDir ++ "/letsencrypt_public_key.pem",
                <<"letsencrypt_public_key">>)),
            ?assertEqual(ok, file:write_file(KeysDir ++ "/letsencrypt_private_key.pem",
                <<"letsencrypt_private_key">>))
        end),
    NewConfig;

init_per_testcase(_Case, Config) ->
    Config2 = onepanel_test_utils:ensure_started(
        test_node_starter:prepare_test_environment(Config, ?MODULE)
    ),
    Nodes = ?config(onepanel_nodes, Config2),
    lists:foreach(fun(Node) ->
        ?assertMatch({ok, _}, rpc:call(Node, mock_manager, start, []))
    end, Nodes),
    kv_utils:put(onepanel_nodes, lists:sort(Nodes), Config2).


end_per_testcase(_Case, Config) ->
    test_node_starter:clean_environment(Config).


end_per_suite(_Config) ->
    ok.


%%--------------------------------------------------------------------
%% @private
%% @doc
%% Verifies certificate files have the expected content in
%% extend_should_copy_certificates_to_new_node test case.
%%--------------------------------------------------------------------
-spec verify_certificate_files(node()) -> ok.
verify_certificate_files(Node) ->
    {ok, WebCertFile} = test_utils:get_env(Node, ?APP_NAME, web_cert_file),
    {ok, WebKeyFile}  = test_utils:get_env(Node, ?APP_NAME, web_key_file),
    {ok, WebCertChainFile}   = test_utils:get_env(Node, ?APP_NAME, web_cert_chain_file),
    {ok, LEDir} = test_utils:get_env(Node, ?APP_NAME, letsencrypt_keys_dir),
    LEPrivateKey = filename:join([LEDir, production, "letsencrypt_private_key.pem"]),
    LEPublicKey = filename:join([LEDir, production, "letsencrypt_public_key.pem"]),

    ?assertEqual({ok, <<"web_cert_file">>}, rpc:call(Node, file, read_file, [WebCertFile])),
    ?assertEqual({ok, <<"web_key_file">>}, rpc:call(Node, file, read_file, [WebKeyFile])),
    ?assertEqual({ok, <<"web_cert_chain_file">>}, rpc:call(Node, file, read_file, [WebCertChainFile])),

    ?assertEqual({ok, <<"letsencrypt_private_key">>},
        rpc:call(Node, file, read_file, [LEPrivateKey])),
    ?assertEqual({ok, <<"letsencrypt_public_key">>},
        rpc:call(Node, file, read_file, [LEPublicKey])).<|MERGE_RESOLUTION|>--- conflicted
+++ resolved
@@ -382,11 +382,7 @@
     [Node1 | _] = Nodes = ?config(onepanel_nodes, NewConfig),
     [Host1 | _] = hosts:from_nodes(Nodes),
 
-<<<<<<< HEAD
-    [Node1, _Node2 | _] = ?config(onepanel_nodes, NewConfig),
-=======
     [Node1 | _] = ?config(onepanel_nodes, NewConfig),
->>>>>>> b4632e19
     ?assertEqual(ok, test_utils:mock_new(Nodes,
         [service_op_worker, letsencrypt_api], [passthrough])),
     test_utils:mock_expect(Nodes, service_op_worker, supports_letsencrypt_challenge,
