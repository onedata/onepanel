%%%--------------------------------------------------------------------
%%% @author Krzysztof Trzepla
%%% @copyright (C) 2016 ACK CYFRONET AGH
%%% This software is released under the MIT license
%%% cited in 'LICENSE.txt'.
%%% @end
%%%--------------------------------------------------------------------
%%% @doc This module contains utility functions for REST API tests.
%%% @end
%%%--------------------------------------------------------------------
-module(onepanel_test_rest).
-author("Krzysztof Trzepla").

-include("authentication.hrl").
-include("onepanel_test_utils.hrl").
-include("onepanel_test_rest.hrl").
-include("modules/errors.hrl").
-include_lib("ctool/include/test/assertions.hrl").
-include_lib("ctool/include/test/test_utils.hrl").
-include_lib("ctool/include/logging.hrl").
-include_lib("ctool/include/http/codes.hrl").
-include_lib("ctool/include/http/headers.hrl").

%% API
-export([auth_request/4, auth_request/5, auth_request/6, auth_request/7,
    noauth_request/3, noauth_request/4, noauth_request/5, noauth_request/6]).
-export([assert_body_fields/2, assert_body_values/2, assert_body/2]).
-export([set_default_passphrase/1, mock_token_authentication/1,
    oz_token_auth/1, oz_token_auth/2, oz_token_auth/3,
    obtain_local_token/2]).

-type config() :: string() | proplists:proplist().
-type endpoint() :: http_client:url() | {noprefix, http_client:url()}.
-type method() :: http_client:method().
-type auth() :: {Username :: binary(), Password :: binary()} |
                (Passphrase :: binary()) |
                {cookie, Name :: binary(), Value :: binary()} |
                {token, Token :: binary()} |
                none.
-type headers() :: http_client:headers().
-type body() :: http_client:body().
-type code() :: http_client:code().
-type response() :: {ok, Code :: code(), Headers :: headers(), Body :: body()} |
                    {error, Reason :: term()}.

-export_type([auth/0]).

%%%===================================================================
%%% REST client
%%%===================================================================

%%--------------------------------------------------------------------
%% @doc @equiv auth_request(HostOrConfig, Endpoint, Method, Username, Password, <<>>)
%% @end
%%--------------------------------------------------------------------
-spec auth_request(HostOrConfig :: config(), Endpoint :: endpoint(),
    Method :: method(), Auth :: auth()) -> Response :: response().
auth_request(HostOrConfig, Endpoint, Method, Auth) ->
    auth_request(HostOrConfig, Endpoint, Method, Auth, <<>>).


%%--------------------------------------------------------------------
%% @doc @equiv auth_request(HostOrConfig, Endpoint, Method, Username, Password,
%% [], Body)
%% @end
%%--------------------------------------------------------------------
-spec auth_request(HostOrConfig :: config(), Endpoint :: endpoint(),
    Method :: method(), Auth :: auth(), Body :: body()) -> Response :: response().
auth_request(HostOrConfig, Endpoint, Method, Auth, Body) ->
    auth_request(HostOrConfig, Endpoint, Method, Auth, [], Body).


%%--------------------------------------------------------------------
%% @doc @equiv auth_request(HostOrConfig, 9443, Endpoint, Method, Username,
%% Password, Headers, Body)
%% @end
%%--------------------------------------------------------------------
-spec auth_request(HostOrConfig :: config(), Endpoint :: endpoint(),
    Method :: method(), Auth :: auth(), Headers :: headers(), Body :: body()) ->
    Response :: response().
auth_request(HostOrConfig, Endpoint, Method, Auth, Headers, Body) ->
    auth_request(HostOrConfig, 9443, Endpoint, Method, Auth, Headers, Body).


%%--------------------------------------------------------------------
%% @doc Executes noauth_request/6 with authorization header.
%% Provided authorization may be a list, in which case the request
%% is asserted to return identical code and body for all of them
%% (for this to work, the operation must be idempotent).
%% @end
%%--------------------------------------------------------------------
-spec auth_request(HostOrConfig :: config(), Port :: integer(), Endpoint :: endpoint(),
    Method :: method(), Auth :: auth() | [auth()], Headers :: headers(), Body :: body()) ->
    Response :: response().
auth_request(HostOrConfig, Port, Endpoint, Method, none, Headers, Body) ->
    noauth_request(HostOrConfig, Port, Endpoint, Method, Headers, Body);

auth_request(HostOrConfig, Port, Endpoint, Method, {cookie, Name, Value},
    Headers, Body) ->
    NewHeaders = [{<<"cookie">>, <<Name/binary, "=", Value/binary>>}
        | Headers],
    noauth_request(HostOrConfig, Port, Endpoint, Method, NewHeaders, Body);

auth_request(HostOrConfig, Port, Endpoint, Method, {token, Token},
    Headers, Body) ->
    NewHeaders = [{?HDR_X_AUTH_TOKEN, Token} | Headers],
    noauth_request(HostOrConfig, Port, Endpoint, Method, NewHeaders, Body);

auth_request(HostOrConfig, Port, Endpoint, Method, <<Passphrase/binary>>,
    Headers, Body) ->
    Username = ?LOCAL_USERNAME,
    auth_request(HostOrConfig, Port, Endpoint, Method, {Username, Passphrase}, Headers, Body);

auth_request(HostOrConfig, Port, Endpoint, Method, {Username, Password}, Headers, Body) ->
    NewHeaders = [onepanel_utils:get_basic_auth_header(Username, Password) | Headers],
    noauth_request(HostOrConfig, Port, Endpoint, Method, NewHeaders, Body);

auth_request(HostOrConfig, Port, Endpoint, Method, [_ | _] = Auths, Headers, Body) ->
    {Result, _LastAuth} = lists:foldl(fun
        (Auth, first) ->
            {auth_request(HostOrConfig, Port, Endpoint, Method, Auth, Headers, Body), Auth};
        (Auth, {{ok, PrevCode, _RespHeaders, PrevBody} = Previous, PrevAuth}) ->
            case auth_request(HostOrConfig, Port, Endpoint, Method, Auth, Headers, Body) of
                {ok, PrevCode, _, PrevBody} = Result ->
                    {Result, Auth};
                {ok, _OtherCode, _, _OtherBody} = Result ->
                    ct:pal("Result of rest call with auth ~p differs from previous with auth ~p~n"
                    ++ "Was: ~p~nIs: ~p", [Auth, PrevAuth, Previous, Result]),
                    ?assertMatch({ok, PrevCode, _, PrevBody}, Result);
                Error ->
                    {Error, PrevAuth}
            end;
        (_Auth, {Error, PrevAuth}) ->
            {Error, PrevAuth}
    end, first, Auths),
    Result.


%%--------------------------------------------------------------------
%% @doc @equiv noauth_request(HostOrConfig, Endpoint, Method, [])
%% @end
%%--------------------------------------------------------------------
-spec noauth_request(HostOrConfig :: config(), Endpoint :: endpoint(),
    Method :: method()) -> Response :: response().
noauth_request(HostOrConfig, Endpoint, Method) ->
    noauth_request(HostOrConfig, Endpoint, Method, []).


%%--------------------------------------------------------------------
%% @doc @equiv noauth_request(HostOrConfig, Endpoint, Method, [], Body)
%% @end
%%--------------------------------------------------------------------
-spec noauth_request(HostOrConfig :: config(), Endpoint :: endpoint(),
    Method :: method(), Body :: body()) -> Response :: response().
noauth_request(HostOrConfig, Endpoint, Method, Body) ->
    noauth_request(HostOrConfig, Endpoint, Method, [], Body).


%%--------------------------------------------------------------------
%% @doc @equiv noauth_request(HostOrConfig, 9443, Endpoint, Method, Headers, Body)
%% @end
%%--------------------------------------------------------------------
-spec noauth_request(HostOrConfig :: config(), Endpoint :: endpoint(),
    Method :: method(), Headers :: headers(), Body :: body()) ->
    Response :: response().
noauth_request(HostOrConfig, Endpoint, Method, Headers, Body) ->
    noauth_request(HostOrConfig, 9443, Endpoint, Method, Headers, Body).


%%--------------------------------------------------------------------
%% @doc Performs HTTP request.
%% @end
%%--------------------------------------------------------------------
-spec noauth_request(HostOrConfig :: config(), Port :: integer(),
    Endpoint :: endpoint(), Method :: method(), Headers :: headers(),
    Body :: body()) -> Response :: response().
noauth_request(HostOrConfig, Port, {noprefix, Path}, Method, Headers, Body) ->
    Host = case io_lib:printable_unicode_list(HostOrConfig) of
        true -> HostOrConfig;
        false -> utils:random_element(?config(all_hosts, HostOrConfig))
    end,
    NewHeaders = [
        {?HDR_CONTENT_TYPE, <<"application/json">>} |
        Headers
    ],
    Url = onepanel_utils:join(["https://", Host, ":", Port, Path]),
    JsonBody = json_utils:encode(Body),
    http_client:request(Method, Url, maps:from_list(NewHeaders), JsonBody,
        [{ssl_options, [{secure, false}]}]);

noauth_request(HostOrConfig, Port, Endpoint, Method, Headers, Body) ->
    Path = str_utils:format("/api/v3/onepanel~s", [Endpoint]),
    noauth_request(HostOrConfig, Port, {noprefix, Path}, Method, Headers, Body).


%%--------------------------------------------------------------------
%% @doc Checks whether the response body contains specified fields.
%% @end
%%--------------------------------------------------------------------
-spec assert_body_fields(JsonBody :: binary(), Fields :: [binary()]) -> ok.
assert_body_fields(JsonBody, Fields) ->
    onepanel_test_utils:assert_fields(json_utils:decode(JsonBody), Fields).


%%--------------------------------------------------------------------
%% @doc Checks whether the response body contains specified fields and their
%% values match the expected ones.
%% @end
%%--------------------------------------------------------------------
-spec assert_body_values(JsonBody :: binary(), Values :: [{binary(), any()}]) -> ok.
assert_body_values(JsonBody, Values) ->
    onepanel_test_utils:assert_values(json_utils:decode(JsonBody), Values).


%%--------------------------------------------------------------------
%% @doc Checks whether the response body matches the expected one.
%% @end
%%--------------------------------------------------------------------
-spec assert_body(JsonBody :: binary(), Body :: any()) -> ok.
assert_body(JsonBody, Body) ->
    ?assertEqual(Body, json_utils:decode(JsonBody)).


%%%===================================================================
%%% Mock helpers
%%%===================================================================

%%--------------------------------------------------------------------
%% @doc On all nodes sets up emergency passphrase used
%% by the ?ROOT_AUTHS and ?OZ_OR_ROOT_AUTHS macros.
%% @end
%%--------------------------------------------------------------------
set_default_passphrase(Config) ->
    Validator = fun(Result) ->
        ?assertMatch(ok, Result)
    end,
    Results = ?callAll(Config, emergency_passphrase, set, [?EMERGENCY_PASSPHRASE]),
    lists:foreach(Validator, Results).


%%--------------------------------------------------------------------
%% @doc Sets up mock of onezone_tokens module to accept tokens with
%% encoded client information, as created by the onepanel_test_rest utilities.
%% Requires hook `{?LOAD_MODULES, [onepanel_test_rest]}` to work correctly.
%% @end
%%--------------------------------------------------------------------
-spec mock_token_authentication(ConfigOrNodes :: proplists:proplist() | [node()]) -> ok.
mock_token_authentication([{_, _} | _] = Config) ->
    mock_token_authentication(?config(all_nodes, Config));

mock_token_authentication(Nodes) ->
    test_utils:mock_new(Nodes, [onezone_tokens]),
    test_utils:mock_expect(Nodes, onezone_tokens, authenticate_user, fun
        (<<"valid-token:", ClientB64/binary>> = Token, _PeerIp) ->
            ClientBin = base64:decode(ClientB64),
            Client = erlang:binary_to_term(ClientBin),
            case onepanel_env:get_cluster_type() of
                oneprovider -> Client#client{zone_auth = {rest, {token, Token}}};
                onezone -> Client#client{zone_auth = {rpc, opaque_client}}
            end;
<<<<<<< HEAD
        (_BadToken) -> ?make_error(?ERR_INVALID_AUTH_TOKEN)
end).
=======
        (BadToken, _PeerIp) -> meck:passthrough([BadToken])
    end).
>>>>>>> d009c974


%%--------------------------------------------------------------------
%% @doc Generates a token which can be decoded by mocked
%% onezone tokens module to simulate obtaining user info.
%% Authenticated user has no privileges in the cluster.
%% @end
%%--------------------------------------------------------------------
-spec oz_token_auth(Name :: binary()) -> auth().
oz_token_auth(Name) ->
    oz_token_auth(Name, []).

%%--------------------------------------------------------------------
%% @doc Generates a token which can be decoded by mocked
%% onezone tokens module to obtain user info.
%% Derives user id from Name.
%% @end
%%--------------------------------------------------------------------
-spec oz_token_auth(Name :: binary(),
    Privileges :: [privileges:cluster_privilege()]) -> auth().
oz_token_auth(Name, Privileges) ->
    oz_token_auth(<<Name/binary, "Id">>, Name, Privileges).

%%--------------------------------------------------------------------
%% @doc Generates a token which can be decoded by mocked
%% onezone tokens module to obtain user info.
%% @end
%%--------------------------------------------------------------------
-spec oz_token_auth(UserId :: binary(), Name :: binary(),
    Privileges :: [privileges:cluster_privilege()]) -> auth().
oz_token_auth(UserId, Name, Privileges) ->
    Client = erlang:term_to_binary(#client{
        role = member, privileges = Privileges,
        user = #user_details{id = UserId, username = Name, full_name = Name}
    }),
    ClientB64 = base64:encode(Client),
    {token, <<"valid-token:", ClientB64/binary>>}.


%%--------------------------------------------------------------------
%% @doc Obtains authentication token linked with a local user's session.
%% @end
%%--------------------------------------------------------------------
-spec obtain_local_token(HostOrConfig :: config(),
    {Username :: binary(), Auth :: auth()}) -> auth().
obtain_local_token(HostOrConfig, Auth) ->
    {ok, _, #{<<"set-cookie">> := CookieHeader}, _} = ?assertMatch({ok, ?HTTP_204_NO_CONTENT, _, _},
        auth_request(HostOrConfig, {noprefix, "/login"}, post, Auth)),

    SessionCookieKey = gui_session_plugin:session_cookie_key(),
    Cookies = hackney_cookie:parse_cookie(CookieHeader),
    {SessionCookieKey, SessionCookie} = proplists:lookup(SessionCookieKey, Cookies),

    SessionAuth = {cookie, SessionCookieKey, SessionCookie},
    {ok, _, _, TokenJson} = ?assertMatch({ok, ?HTTP_200_OK, _, _},
        auth_request(HostOrConfig, {noprefix, "/gui-preauthorize"}, post, SessionAuth)),

    #{<<"token">> := Token} = json_utils:decode(TokenJson),
    {token, Token}.<|MERGE_RESOLUTION|>--- conflicted
+++ resolved
@@ -258,13 +258,8 @@
                 oneprovider -> Client#client{zone_auth = {rest, {token, Token}}};
                 onezone -> Client#client{zone_auth = {rpc, opaque_client}}
             end;
-<<<<<<< HEAD
-        (_BadToken) -> ?make_error(?ERR_INVALID_AUTH_TOKEN)
-end).
-=======
-        (BadToken, _PeerIp) -> meck:passthrough([BadToken])
+        (_BadToken, _PeerIp) -> ?make_error(?ERR_INVALID_AUTH_TOKEN)
     end).
->>>>>>> d009c974
 
 
 %%--------------------------------------------------------------------
