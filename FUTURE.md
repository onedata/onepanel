--- conflicted
+++ resolved
@@ -5,17 +5,14 @@
   storage backend.
 * VFS-4777 REST endpoint getTaskStatus now includes total number of steps to be
   executed.
-<<<<<<< HEAD
 * VFS-5841 The Onepanel REST API now uses the same error classes as other
   Onedata services. Each error has a distinct id and may have well-structured
   detailed information.
-=======
 * VFS-5819 Changed `mount_in_root` to be a storage parameter and renamed 
   it to `import_existing_data`. Storage with this option selected can support 
   only one space and has data import enabled.
 * VFS-5901 Application config can now be customized with arbitrary number
   of config files added to config.d directory in /etc.
->>>>>>> 7baf0812
 
 
 #### Bugfixes
