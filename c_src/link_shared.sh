#!/bin/bash

#####################################################################
#  @author Rafal Slota
#  @copyright (C): 2014 ACK CYFRONET AGH
#  This software is released under the MIT license
#  cited in 'LICENSE.txt'.
#####################################################################
#  This script is used to include given as first argument
<<<<<<< HEAD
#  dynamic libraries into onepanel release package based on ldd
#  output from file given as second agrument. 
=======
#  dynamic libraries into Onepanel release package based on ldd
#  output from file given as second agrument.
>>>>>>> 120ddb58
#####################################################################

if [ $# -lt 2 ]
then
    echo "Usage: $0 libname file1 [file2...]"
    exit 1
fi

LIB_NAME=$1
shift

BIN_DIR="./c_lib"

rm -f $BIN_DIR/lib${LIB_NAME}*

for libfile in $@
do
    if [ ! -e $BIN_DIR/$libfile ]; then
        continue;
    fi


    if [ "`uname -s`" = "Darwin" ]; then
        libs_list=$(otool -L $BIN_DIR/$libfile | grep -v "$BIN_DIR/" | grep -v "@loader_path" | grep -v ":" | awk -F' ' '{print $1}' | grep ${LIB_NAME})
    else
        libs_list=$(ldd $BIN_DIR/$libfile | grep -v "$BIN_DIR/" | grep '=>' | awk -F'=>' '{print $2}' | awk -F' ' '{print $1}' | grep ${LIB_NAME})
    fi

    for file in $libs_list
    do
        # Copy and link shared library
        link="`basename $file`"
        target="$BIN_DIR/`basename $(echo $file | sed 's/\.so\..*/\.so/' | sed 's/\.[0-9.]*\.dylib.*/\.dylib/')`"
        if [ ! -f "$BIN_DIR/$link" ]; then
            cp -L $file $BIN_DIR
        fi
        if [ `basename $link` != `basename $target` ]; then
            ln -sf $link $target
        fi

        chmod u+w ./$BIN_DIR/$link
        chmod u+w ./$BIN_DIR/$libfile

        # Change rpath on OSX
        if [ "`uname -s`" = "Darwin" ]; then
            install_name=`otool -D ./$BIN_DIR/$link | tail -1`
            install_name_tool -id "@loader_path/$link" ./$BIN_DIR/$link
            install_name_tool -id "@loader_path/$libfile" ./$BIN_DIR/$libfile
            install_name_tool -change "$install_name" "@loader_path/$link" ./$BIN_DIR/$libfile
        fi

    done
done<|MERGE_RESOLUTION|>--- conflicted
+++ resolved
@@ -1,4 +1,4 @@
-#!/bin/bash
+#!/usr/bin/env bash
 
 #####################################################################
 #  @author Rafal Slota
@@ -7,18 +7,13 @@
 #  cited in 'LICENSE.txt'.
 #####################################################################
 #  This script is used to include given as first argument
-<<<<<<< HEAD
 #  dynamic libraries into onepanel release package based on ldd
 #  output from file given as second agrument. 
-=======
-#  dynamic libraries into Onepanel release package based on ldd
-#  output from file given as second agrument.
->>>>>>> 120ddb58
 #####################################################################
 
 if [ $# -lt 2 ]
 then
-    echo "Usage: $0 libname file1 [file2...]"
+    echo "Usage: $0 libname file1 [file2...]" 
     exit 1
 fi
 
